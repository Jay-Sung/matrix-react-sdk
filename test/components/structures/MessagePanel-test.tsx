--- conflicted
+++ resolved
@@ -113,13 +113,6 @@
         });
 
         DMRoomMap.makeShared(client);
-<<<<<<< HEAD
-    });
-
-    afterEach(function () {
-        clock?.uninstall();
-=======
->>>>>>> 44f51fd1
     });
 
     function mkEvents() {
