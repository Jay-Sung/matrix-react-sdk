/*
Copyright 2023 The Matrix.org Foundation C.I.C.

Licensed under the Apache License, Version 2.0 (the "License");
you may not use this file except in compliance with the License.
You may obtain a copy of the License at

    http://www.apache.org/licenses/LICENSE-2.0

Unless required by applicable law or agreed to in writing, software
distributed under the License is distributed on an "AS IS" BASIS,
WITHOUT WARRANTIES OR CONDITIONS OF ANY KIND, either express or implied.
See the License for the specific language governing permissions and
limitations under the License.
*/

import React, { ComponentProps } from "react";
import { fireEvent, render, RenderResult, screen, within } from "@testing-library/react";
import fetchMock from "fetch-mock-jest";
import { ClientEvent, MatrixClient } from "matrix-js-sdk/src/client";
import { SyncState } from "matrix-js-sdk/src/sync";
import { MediaHandler } from "matrix-js-sdk/src/webrtc/mediaHandler";
import * as MatrixJs from "matrix-js-sdk/src/matrix";
import { MatrixEvent, Room } from "matrix-js-sdk/src/matrix";
import { generateAuthorizationParams } from "matrix-js-sdk/src/oidc/authorize";
import { logger } from "matrix-js-sdk/src/logger";
import { OidcError } from "matrix-js-sdk/src/oidc/error";

import MatrixChat from "../../../src/components/structures/MatrixChat";
import * as StorageManager from "../../../src/utils/StorageManager";
import defaultDispatcher from "../../../src/dispatcher/dispatcher";
import { Action } from "../../../src/dispatcher/actions";
import { UserTab } from "../../../src/components/views/dialogs/UserTab";
import {
    clearAllModals,
    filterConsole,
    flushPromises,
    getMockClientWithEventEmitter,
    mockClientMethodsUser,
} from "../../test-utils";
import * as leaveRoomUtils from "../../../src/utils/leave-behaviour";

describe("<MatrixChat />", () => {
    const userId = "@alice:server.org";
    const deviceId = "qwertyui";
    const accessToken = "abc123";
    // reused in createClient mock below
    const getMockClientMethods = () => ({
        ...mockClientMethodsUser(userId),
        startClient: jest.fn(),
        stopClient: jest.fn(),
        setCanResetTimelineCallback: jest.fn(),
        isInitialSyncComplete: jest.fn(),
        getSyncState: jest.fn(),
        getSyncStateData: jest.fn().mockReturnValue(null),
        getThirdpartyProtocols: jest.fn().mockResolvedValue({}),
        getClientWellKnown: jest.fn().mockReturnValue({}),
        isVersionSupported: jest.fn().mockResolvedValue(false),
        isCryptoEnabled: jest.fn().mockReturnValue(false),
        getRoom: jest.fn(),
        getMediaHandler: jest.fn().mockReturnValue({
            setVideoInput: jest.fn(),
            setAudioInput: jest.fn(),
            setAudioSettings: jest.fn(),
            stopAllStreams: jest.fn(),
        } as unknown as MediaHandler),
        setAccountData: jest.fn(),
        store: {
            destroy: jest.fn(),
            startup: jest.fn(),
        },
        login: jest.fn(),
        loginFlows: jest.fn(),
        isGuest: jest.fn().mockReturnValue(false),
        clearStores: jest.fn(),
        setGuest: jest.fn(),
        setNotifTimelineSet: jest.fn(),
        getAccountData: jest.fn(),
        doesServerSupportUnstableFeature: jest.fn(),
        getDevices: jest.fn().mockResolvedValue({ devices: [] }),
        getProfileInfo: jest.fn(),
        getVisibleRooms: jest.fn().mockReturnValue([]),
        getRooms: jest.fn().mockReturnValue([]),
        userHasCrossSigningKeys: jest.fn(),
        setGlobalBlacklistUnverifiedDevices: jest.fn(),
        setGlobalErrorOnUnknownDevices: jest.fn(),
        getCrypto: jest.fn(),
        secretStorage: {
            isStored: jest.fn().mockReturnValue(null),
        },
        getDehydratedDevice: jest.fn(),
<<<<<<< HEAD
        whoami: jest.fn(),
=======
        isRoomEncrypted: jest.fn(),
>>>>>>> 88e0cf2c
    });
    let mockClient = getMockClientWithEventEmitter(getMockClientMethods());
    const serverConfig = {
        hsUrl: "https://test.com",
        hsName: "Test Server",
        hsNameIsDifferent: false,
        isUrl: "https://is.com",
        isDefault: true,
        isNameResolvable: true,
        warning: "",
    };
    const defaultProps: ComponentProps<typeof MatrixChat> = {
        config: {
            brand: "Test",
            help_url: "help_url",
            help_encryption_url: "help_encryption_url",
            element_call: {},
            feedback: {
                existing_issues_url: "https://feedback.org/existing",
                new_issue_url: "https://feedback.org/new",
            },
            validated_server_config: serverConfig,
        },
        onNewScreen: jest.fn(),
        onTokenLoginCompleted: jest.fn(),
        makeRegistrationUrl: jest.fn(),
        realQueryParams: {},
    };
    const getComponent = (props: Partial<ComponentProps<typeof MatrixChat>> = {}) =>
        render(<MatrixChat {...defaultProps} {...props} />);
    const localStorageSetSpy = jest.spyOn(localStorage.__proto__, "setItem");
    const localStorageGetSpy = jest.spyOn(localStorage.__proto__, "getItem").mockReturnValue(undefined);
    const localStorageClearSpy = jest.spyOn(localStorage.__proto__, "clear");
    const sessionStorageSetSpy = jest.spyOn(sessionStorage.__proto__, "setItem");
<<<<<<< HEAD
    const sessionStorageGetSpy = jest.spyOn(sessionStorage.__proto__, "getItem");
=======
>>>>>>> 88e0cf2c

    // make test results readable
    filterConsole("Failed to parse localStorage object");

    beforeEach(async () => {
        mockClient = getMockClientWithEventEmitter(getMockClientMethods());
        fetchMock.get("https://test.com/_matrix/client/versions", {
            unstable_features: {},
            versions: [],
        });
        localStorageGetSpy.mockReset();
        localStorageSetSpy.mockReset();
        sessionStorageSetSpy.mockReset();
<<<<<<< HEAD
        jest.spyOn(StorageManager, "idbLoad").mockReset();
=======
        jest.spyOn(StorageManager, "idbLoad").mockRestore();
>>>>>>> 88e0cf2c
        jest.spyOn(StorageManager, "idbSave").mockResolvedValue(undefined);
        jest.spyOn(defaultDispatcher, "dispatch").mockClear();

        await clearAllModals();
    });

    it("should render spinner while app is loading", () => {
        const { container } = getComponent();

        expect(container).toMatchSnapshot();
    });

    describe("with an existing session", () => {
        const mockidb: Record<string, Record<string, string>> = {
            acccount: {
                mx_access_token: accessToken,
            },
        };
        const mockLocalStorage: Record<string, string> = {
            mx_hs_url: serverConfig.hsUrl,
            mx_is_url: serverConfig.isUrl,
            mx_access_token: accessToken,
            mx_user_id: userId,
            mx_device_id: deviceId,
        };

        beforeEach(() => {
            localStorageGetSpy.mockImplementation((key: unknown) => mockLocalStorage[key as string] || "");

            jest.spyOn(StorageManager, "idbLoad").mockImplementation(async (table, key) => {
                const safeKey = Array.isArray(key) ? key[0] : key;
                return mockidb[table]?.[safeKey];
            });
        });

        const getComponentAndWaitForReady = async (): Promise<RenderResult> => {
            const renderResult = getComponent();

            // we think we are logged in, but are still waiting for the /sync to complete
            await screen.findByText("Logout");
            // initial sync
            mockClient.emit(ClientEvent.Sync, SyncState.Prepared, null);
            // wait for logged in view to load
            await screen.findByLabelText("User menu");
            // let things settle
            await flushPromises();
            // and some more for good measure
            // this proved to be a little flaky
            await flushPromises();

            return renderResult;
        };

        it("should render welcome page after login", async () => {
            getComponent();

            // we think we are logged in, but are still waiting for the /sync to complete
            const logoutButton = await screen.findByText("Logout");

            expect(logoutButton).toBeInTheDocument();
            expect(screen.getByRole("progressbar")).toBeInTheDocument();

            // initial sync
            mockClient.emit(ClientEvent.Sync, SyncState.Prepared, null);

            // wait for logged in view to load
            await screen.findByLabelText("User menu");
            // let things settle
            await flushPromises();
            expect(screen.queryByRole("progressbar")).not.toBeInTheDocument();
            expect(screen.getByText(`Welcome ${userId}`)).toBeInTheDocument();
        });

        describe("onAction()", () => {
            it("should open user device settings", async () => {
                await getComponentAndWaitForReady();

                defaultDispatcher.dispatch({
                    action: Action.ViewUserDeviceSettings,
                });

                await flushPromises();

                expect(defaultDispatcher.dispatch).toHaveBeenCalledWith({
                    action: Action.ViewUserSettings,
                    initialTabId: UserTab.SessionManager,
                });
            });

            describe("room actions", () => {
                const roomId = "!room:server.org";
                const spaceId = "!spaceRoom:server.org";
                const room = new Room(roomId, mockClient, userId);
                const spaceRoom = new Room(spaceId, mockClient, userId);
                jest.spyOn(spaceRoom, "isSpaceRoom").mockReturnValue(true);

                beforeEach(() => {
                    mockClient.getRoom.mockImplementation(
                        (id) => [room, spaceRoom].find((room) => room.roomId === id) || null,
                    );
                    jest.spyOn(defaultDispatcher, "dispatch").mockClear();
                });

                describe("leave_room", () => {
                    beforeEach(async () => {
                        await clearAllModals();
                        await getComponentAndWaitForReady();
                        // this is thoroughly unit tested elsewhere
                        jest.spyOn(leaveRoomUtils, "leaveRoomBehaviour").mockClear().mockResolvedValue(undefined);
                    });
                    const dispatchAction = () =>
                        defaultDispatcher.dispatch({
                            action: "leave_room",
                            room_id: roomId,
                        });
                    const publicJoinRule = new MatrixEvent({
                        type: "m.room.join_rules",
                        content: {
                            join_rule: "public",
                        },
                    });
                    const inviteJoinRule = new MatrixEvent({
                        type: "m.room.join_rules",
                        content: {
                            join_rule: "invite",
                        },
                    });
                    describe("for a room", () => {
                        beforeEach(() => {
                            jest.spyOn(room.currentState, "getJoinedMemberCount").mockReturnValue(2);
                            jest.spyOn(room.currentState, "getStateEvents").mockReturnValue(publicJoinRule);
                        });
                        it("should launch a confirmation modal", async () => {
                            dispatchAction();
                            const dialog = await screen.findByRole("dialog");
                            expect(dialog).toMatchSnapshot();
                        });
                        it("should warn when room has only one joined member", async () => {
                            jest.spyOn(room.currentState, "getJoinedMemberCount").mockReturnValue(1);
                            dispatchAction();
                            await screen.findByRole("dialog");
                            expect(
                                screen.getByText(
                                    "You are the only person here. If you leave, no one will be able to join in the future, including you.",
                                ),
                            ).toBeInTheDocument();
                        });
                        it("should warn when room is not public", async () => {
                            jest.spyOn(room.currentState, "getStateEvents").mockReturnValue(inviteJoinRule);
                            dispatchAction();
                            await screen.findByRole("dialog");
                            expect(
                                screen.getByText(
                                    "This room is not public. You will not be able to rejoin without an invite.",
                                ),
                            ).toBeInTheDocument();
                        });
                        it("should do nothing on cancel", async () => {
                            dispatchAction();
                            const dialog = await screen.findByRole("dialog");
                            fireEvent.click(within(dialog).getByText("Cancel"));

                            await flushPromises();

                            expect(leaveRoomUtils.leaveRoomBehaviour).not.toHaveBeenCalled();
                            expect(defaultDispatcher.dispatch).not.toHaveBeenCalledWith({
                                action: Action.AfterLeaveRoom,
                                room_id: roomId,
                            });
                        });
                        it("should leave room and dispatch after leave action", async () => {
                            dispatchAction();
                            const dialog = await screen.findByRole("dialog");
                            fireEvent.click(within(dialog).getByText("Leave"));

                            await flushPromises();

                            expect(leaveRoomUtils.leaveRoomBehaviour).toHaveBeenCalled();
                            expect(defaultDispatcher.dispatch).toHaveBeenCalledWith({
                                action: Action.AfterLeaveRoom,
                                room_id: roomId,
                            });
                        });
                    });

                    describe("for a space", () => {
                        const dispatchAction = () =>
                            defaultDispatcher.dispatch({
                                action: "leave_room",
                                room_id: spaceId,
                            });
                        beforeEach(() => {
                            jest.spyOn(spaceRoom.currentState, "getStateEvents").mockReturnValue(publicJoinRule);
                        });
                        it("should launch a confirmation modal", async () => {
                            dispatchAction();
                            const dialog = await screen.findByRole("dialog");
                            expect(dialog).toMatchSnapshot();
                        });
                        it("should warn when space is not public", async () => {
                            jest.spyOn(spaceRoom.currentState, "getStateEvents").mockReturnValue(inviteJoinRule);
                            dispatchAction();
                            await screen.findByRole("dialog");
                            expect(
                                screen.getByText(
                                    "This space is not public. You will not be able to rejoin without an invite.",
                                ),
                            ).toBeInTheDocument();
                        });
                    });
                });
            });
        });
    });

    describe("login via key/pass", () => {
        let loginClient!: ReturnType<typeof getMockClientWithEventEmitter>;

        const mockCrypto = {
            getVerificationRequestsToDeviceInProgress: jest.fn().mockReturnValue([]),
            getUserDeviceInfo: jest.fn().mockResolvedValue(new Map()),
        };

        const userName = "ernie";
        const password = "ilovebert";

        const getComponentAndWaitForReady = async (): Promise<RenderResult> => {
            const renderResult = getComponent();
            // wait for welcome page chrome render
            await screen.findByText("powered by Matrix");

            // go to login page
            defaultDispatcher.dispatch({
                action: "start_login",
            });

            await flushPromises();

            return renderResult;
        };

        const waitForSyncAndLoad = async (client: MatrixClient, withoutSecuritySetup?: boolean): Promise<void> => {
            // need to wait for different elements depending on which flow
            // without security setup we go to a loading page
            if (withoutSecuritySetup) {
                // we think we are logged in, but are still waiting for the /sync to complete
                await screen.findByText("Logout");
                // initial sync
                client.emit(ClientEvent.Sync, SyncState.Prepared, null);
                // wait for logged in view to load
                await screen.findByLabelText("User menu");

                // otherwise we stay on login and load from there for longer
            } else {
                // we are logged in, but are still waiting for the /sync to complete
                await screen.findByText("Syncing…");
                // initial sync
                client.emit(ClientEvent.Sync, SyncState.Prepared, null);
            }

            // let things settle
            await flushPromises();
            // and some more for good measure
            // this proved to be a little flaky
            await flushPromises();
        };

        const getComponentAndLogin = async (withoutSecuritySetup?: boolean): Promise<void> => {
            await getComponentAndWaitForReady();

            fireEvent.change(screen.getByLabelText("Username"), { target: { value: userName } });
            fireEvent.change(screen.getByLabelText("Password"), { target: { value: password } });

            // sign in button is an input
            fireEvent.click(screen.getByDisplayValue("Sign in"));

            await waitForSyncAndLoad(loginClient, withoutSecuritySetup);
        };

        beforeEach(() => {
            loginClient = getMockClientWithEventEmitter(getMockClientMethods());
            // this is used to create a temporary client during login
            jest.spyOn(MatrixJs, "createClient").mockClear().mockReturnValue(loginClient);

            loginClient.login.mockClear().mockResolvedValue({});
            loginClient.loginFlows.mockClear().mockResolvedValue({ flows: [{ type: "m.login.password" }] });

            loginClient.getProfileInfo.mockResolvedValue({
                displayname: "Ernie",
            });
        });

        it("should render login page", async () => {
            await getComponentAndWaitForReady();

            expect(screen.getAllByText("Sign in")[0]).toBeInTheDocument();
        });

        describe("post login setup", () => {
            beforeEach(() => {
                loginClient.isCryptoEnabled.mockReturnValue(true);
                loginClient.getCrypto.mockReturnValue(mockCrypto as any);
                loginClient.userHasCrossSigningKeys.mockClear().mockResolvedValue(false);
            });

            it("should go straight to logged in view when crypto is not enabled", async () => {
                loginClient.isCryptoEnabled.mockReturnValue(false);

                await getComponentAndLogin(true);

                expect(loginClient.userHasCrossSigningKeys).not.toHaveBeenCalled();
            });

            it("should go straight to logged in view when user does not have cross signing keys and server does not support cross signing", async () => {
                loginClient.doesServerSupportUnstableFeature.mockResolvedValue(false);

                await getComponentAndLogin(false);

                expect(loginClient.doesServerSupportUnstableFeature).toHaveBeenCalledWith(
                    "org.matrix.e2e_cross_signing",
                );

                await flushPromises();

                // logged in
                await screen.findByLabelText("User menu");
            });

            describe("when server supports cross signing and user does not have cross signing setup", () => {
                beforeEach(() => {
                    loginClient.doesServerSupportUnstableFeature.mockResolvedValue(true);
                    loginClient.userHasCrossSigningKeys.mockResolvedValue(false);
                });

                describe("when encryption is force disabled", () => {
                    const unencryptedRoom = new Room("!unencrypted:server.org", loginClient, userId);
                    const encryptedRoom = new Room("!encrypted:server.org", loginClient, userId);

                    beforeEach(() => {
                        loginClient.getClientWellKnown.mockReturnValue({
                            "io.element.e2ee": {
                                force_disable: true,
                            },
                        });

                        loginClient.isRoomEncrypted.mockImplementation((roomId) => roomId === encryptedRoom.roomId);
                    });

                    it("should go straight to logged in view when user is not in any encrypted rooms", async () => {
                        loginClient.getRooms.mockReturnValue([unencryptedRoom]);
                        await getComponentAndLogin(false);

                        await flushPromises();

                        // logged in, did not setup keys
                        await screen.findByLabelText("User menu");
                    });

                    it("should go to setup e2e screen when user is in encrypted rooms", async () => {
                        loginClient.getRooms.mockReturnValue([unencryptedRoom, encryptedRoom]);
                        await getComponentAndLogin();
                        await flushPromises();
                        // set up keys screen is rendered
                        expect(screen.getByText("Setting up keys")).toBeInTheDocument();
                    });
                });

                it("should go to setup e2e screen", async () => {
                    loginClient.doesServerSupportUnstableFeature.mockResolvedValue(true);

                    await getComponentAndLogin();

                    expect(loginClient.userHasCrossSigningKeys).toHaveBeenCalled();

                    await flushPromises();

                    // set up keys screen is rendered
                    expect(screen.getByText("Setting up keys")).toBeInTheDocument();
                });
            });

            it("should show complete security screen when user has cross signing setup", async () => {
                loginClient.userHasCrossSigningKeys.mockResolvedValue(true);

                await getComponentAndLogin();

                expect(loginClient.userHasCrossSigningKeys).toHaveBeenCalled();

                await flushPromises();

                // Complete security begin screen is rendered
                expect(screen.getByText("Unable to verify this device")).toBeInTheDocument();
            });

            it("should setup e2e when server supports cross signing", async () => {
                loginClient.doesServerSupportUnstableFeature.mockResolvedValue(true);

                await getComponentAndLogin();

                expect(loginClient.userHasCrossSigningKeys).toHaveBeenCalled();

                await flushPromises();

                // set up keys screen is rendered
                expect(screen.getByText("Setting up keys")).toBeInTheDocument();
            });
        });
    });

    describe("when query params have a loginToken", () => {
        const loginToken = "test-login-token";
        const realQueryParams = {
            loginToken,
        };

        const mockLocalStorage: Record<string, string> = {
            mx_sso_hs_url: serverConfig.hsUrl,
            mx_sso_is_url: serverConfig.isUrl,
            // these are only going to be set during login
            mx_hs_url: serverConfig.hsUrl,
            mx_is_url: serverConfig.isUrl,
        };

        let loginClient!: ReturnType<typeof getMockClientWithEventEmitter>;
        const userId = "@alice:server.org";
        const deviceId = "test-device-id";
        const accessToken = "test-access-token";
        const clientLoginResponse = {
            user_id: userId,
            device_id: deviceId,
            access_token: accessToken,
        };

        beforeEach(() => {
            loginClient = getMockClientWithEventEmitter(getMockClientMethods());
            // this is used to create a temporary client during login
            jest.spyOn(MatrixJs, "createClient").mockReturnValue(loginClient);

            loginClient.login.mockClear().mockResolvedValue(clientLoginResponse);

            localStorageGetSpy.mockImplementation((key: unknown) => mockLocalStorage[key as string] || "");
        });

        it("should show an error dialog when no homeserver is found in local storage", async () => {
            localStorageGetSpy.mockReturnValue(undefined);
            getComponent({ realQueryParams });

            expect(localStorageGetSpy).toHaveBeenCalledWith("mx_sso_hs_url");
            expect(localStorageGetSpy).toHaveBeenCalledWith("mx_sso_is_url");

            const dialog = await screen.findByRole("dialog");

            // warning dialog
            expect(
                within(dialog).getByText(
                    "We asked the browser to remember which homeserver you use to let you sign in, " +
                        "but unfortunately your browser has forgotten it. Go to the sign in page and try again.",
                ),
            ).toBeInTheDocument();
        });

        it("should attempt token login", async () => {
            getComponent({ realQueryParams });

            expect(loginClient.login).toHaveBeenCalledWith("m.login.token", {
                initial_device_display_name: undefined,
                token: loginToken,
            });
        });

        it("should call onTokenLoginCompleted", async () => {
            const onTokenLoginCompleted = jest.fn();
            getComponent({ realQueryParams, onTokenLoginCompleted });

            await flushPromises();

            expect(onTokenLoginCompleted).toHaveBeenCalled();
        });

        describe("when login fails", () => {
            beforeEach(() => {
                loginClient.login.mockRejectedValue(new Error("oups"));
            });
            it("should show a dialog", async () => {
                getComponent({ realQueryParams });

                await flushPromises();

                const dialog = await screen.findByRole("dialog");

                // warning dialog
                expect(
                    within(dialog).getByText(
                        "There was a problem communicating with the homeserver, please try again later.",
                    ),
                ).toBeInTheDocument();
            });

            it("should not clear storage", async () => {
                getComponent({ realQueryParams });

                await flushPromises();

                expect(loginClient.clearStores).not.toHaveBeenCalled();
            });
        });

        describe("when login succeeds", () => {
            beforeEach(() => {
                jest.spyOn(StorageManager, "idbLoad").mockImplementation(
                    async (_table: string, key: string | string[]) => {
                        if (key === "mx_access_token") {
                            return accessToken as any;
                        }
                    },
                );
            });
            it("should clear storage", async () => {
                getComponent({ realQueryParams });

                await flushPromises();

                // just check we called the clearStorage function
                expect(loginClient.clearStores).toHaveBeenCalled();
                expect(localStorageClearSpy).toHaveBeenCalled();
            });

            it("should persist login credentials", async () => {
                getComponent({ realQueryParams });

                await flushPromises();

                expect(localStorageSetSpy).toHaveBeenCalledWith("mx_hs_url", serverConfig.hsUrl);
                expect(localStorageSetSpy).toHaveBeenCalledWith("mx_user_id", userId);
                expect(localStorageSetSpy).toHaveBeenCalledWith("mx_has_access_token", "true");
                expect(localStorageSetSpy).toHaveBeenCalledWith("mx_device_id", deviceId);
            });

            it("should set fresh login flag in session storage", async () => {
                getComponent({ realQueryParams });

                await flushPromises();

                expect(sessionStorageSetSpy).toHaveBeenCalledWith("mx_fresh_login", "true");
            });

            it("should override hsUrl in creds when login response wellKnown differs from config", async () => {
                const hsUrlFromWk = "https://hsfromwk.org";
                const loginResponseWithWellKnown = {
                    ...clientLoginResponse,
                    well_known: {
                        "m.homeserver": {
                            base_url: hsUrlFromWk,
                        },
                    },
                };
                loginClient.login.mockResolvedValue(loginResponseWithWellKnown);
                getComponent({ realQueryParams });

                await flushPromises();

                expect(localStorageSetSpy).toHaveBeenCalledWith("mx_hs_url", hsUrlFromWk);
            });

            it("should continue to post login setup when no session is found in local storage", async () => {
                getComponent({ realQueryParams });

                // logged in but waiting for sync screen
                await screen.findByText("Logout");
            });
        });
    });
<<<<<<< HEAD

    describe("when query params have a OIDC params", () => {
        const issuer = "https://auth.com/";
        const authorizationEndpoint = "https://auth.com/authorization";
        const homeserver = "https://matrix.org";
        const identityServerUrl = "https://is.org";
        const clientId = "xyz789";
        const baseUrl = "https://test.com";

        const delegatedAuthConfig = {
            issuer,
            registrationEndpoint: issuer + "registration",
            authorizationEndpoint,
            tokenEndpoint: issuer + "token",
        };
        const authorizationParams = generateAuthorizationParams({ redirectUri: baseUrl });
        const storedAuthorizationParams = {
            nonce: authorizationParams.nonce,
            redirectUri: baseUrl,
            codeVerifier: authorizationParams.codeVerifier,
            clientId,
            homeserverUrl: homeserver,
            identityServerUrl,
            delegatedAuthConfig: JSON.stringify(delegatedAuthConfig),
        };
        const code = "test-oidc-auth-code";
        const realQueryParams = {
            code,
            state: authorizationParams.state,
        };

        const mockLocalStorage: Record<string, string> = {
            mx_sso_hs_url: serverConfig.hsUrl,
            mx_sso_is_url: serverConfig.isUrl,
            // these are only going to be set during login
            mx_hs_url: serverConfig.hsUrl,
            mx_is_url: serverConfig.isUrl,
        };

        let loginClient!: ReturnType<typeof getMockClientWithEventEmitter>;
        const userId = "@alice:server.org";
        const deviceId = "test-device-id";
        const accessToken = "test-access-token-from-oidc";

        const validBearerTokenResponse = {
            token_type: "Bearer",
            access_token: accessToken,
            refresh_token: "test_refresh_token",
            expires_in: 12345,
        };

        // for now when OIDC fails for any reason we just bump back to welcome
        // error handling screens in https://github.com/vector-im/element-web/issues/25665
        const expectOIDCError = async (): Promise<void> => {
            await flushPromises();
            // just check we're back on welcome page
            expect(document.querySelector(".mx_Welcome")!).toBeInTheDocument();
        };

        beforeEach(() => {
            loginClient = getMockClientWithEventEmitter(getMockClientMethods());
            // this is used to create a temporary client during login
            jest.spyOn(MatrixJs, "createClient").mockReturnValue(loginClient);

            jest.spyOn(logger, "error").mockClear();
            jest.spyOn(logger, "log").mockClear();

            localStorageGetSpy.mockImplementation((key: unknown) => mockLocalStorage[key as string] || "");
            sessionStorageGetSpy.mockImplementation((key: string) => {
                const itemKey = key.split(`oidc_${authorizationParams.state}_`).pop();
                return storedAuthorizationParams[itemKey] || null;
            });

            fetchMock.resetHistory();
            fetchMock.post(
                delegatedAuthConfig.tokenEndpoint,
                {
                    status: 200,
                    body: validBearerTokenResponse,
                },
                { overwriteRoutes: true },
            );

            loginClient.whoami.mockResolvedValue({
                user_id: userId,
                device_id: deviceId,
                is_guest: false,
            });
        });

        it("should fail when authorization params are not found in session storage", async () => {
            sessionStorageGetSpy.mockReturnValue(undefined);
            getComponent({ realQueryParams });

            await flushPromises();

            expect(logger.error).toHaveBeenCalledWith(
                "Failed to login via OIDC",
                new Error("Cannot complete OIDC login: required properties not found in session storage"),
            );

            await expectOIDCError();
        });

        it("should attempt to get access token", async () => {
            getComponent({ realQueryParams });

            expect(fetchMock).toHaveFetched(delegatedAuthConfig.tokenEndpoint);
        });

        it("should look up userId using access token", async () => {
            getComponent({ realQueryParams });

            await flushPromises();

            // check we used a client with the correct accesstoken
            expect(MatrixJs.createClient).toHaveBeenCalledWith({
                baseUrl: homeserver,
                accessToken,
                idBaseUrl: identityServerUrl,
            });
            expect(loginClient.whoami).toHaveBeenCalled();
        });

        it("should log error and return to welcome page when userId lookup fails", async () => {
            loginClient.whoami.mockRejectedValue(new Error("oups"));
            getComponent({ realQueryParams });

            await flushPromises();

            expect(logger.error).toHaveBeenCalledWith(
                "Failed to login via OIDC",
                new Error("Failed to retrieve userId using accessToken"),
            );
            await expectOIDCError();
        });

        it("should call onTokenLoginCompleted", async () => {
            const onTokenLoginCompleted = jest.fn();
            getComponent({ realQueryParams, onTokenLoginCompleted });

            await flushPromises();

            expect(onTokenLoginCompleted).toHaveBeenCalled();
        });

        describe("when login fails", () => {
            beforeEach(() => {
                fetchMock.post(
                    delegatedAuthConfig.tokenEndpoint,
                    {
                        status: 500,
                    },
                    { overwriteRoutes: true },
                );
            });

            it("should log and return to welcome page", async () => {
                getComponent({ realQueryParams });

                await flushPromises();

                expect(logger.error).toHaveBeenCalledWith(
                    "Failed to login via OIDC",
                    new Error(OidcError.CodeExchangeFailed),
                );

                // warning dialog
                await expectOIDCError();
            });

            it("should not clear storage", async () => {
                getComponent({ realQueryParams });

                await flushPromises();

                expect(loginClient.clearStores).not.toHaveBeenCalled();
            });
        });

        describe("when login succeeds", () => {
            beforeEach(() => {
                // jest.spyOn(StorageManager, "idbLoad").mockImplementation(async (db: string, key: string) => {
                //     if (key === "mx_access_token") {
                //         return accessToken;
                //     }
                // });
            });
            it("should clear storage", async () => {
                getComponent({ realQueryParams });

                await flushPromises();
                await flushPromises();

                // just check we called the clearStorage function
                expect(loginClient.clearStores).toHaveBeenCalled();
                expect(localStorageClearSpy).toHaveBeenCalled();
            });

            it("should persist login credentials", async () => {
                getComponent({ realQueryParams });

                await flushPromises();

                expect(localStorageSetSpy).toHaveBeenCalledWith("mx_hs_url", storedAuthorizationParams.homeserverUrl);
                expect(localStorageSetSpy).toHaveBeenCalledWith("mx_user_id", userId);
                expect(localStorageSetSpy).toHaveBeenCalledWith("mx_has_access_token", "true");
                expect(localStorageSetSpy).toHaveBeenCalledWith("mx_device_id", deviceId);
            });

            it("should set logged in and start MatrixClient", async () => {
                getComponent({ realQueryParams });

                await flushPromises();
                await flushPromises();

                expect(logger.log).toHaveBeenCalledWith(
                    "setLoggedIn: mxid: " +
                        userId +
                        " deviceId: " +
                        deviceId +
                        " guest: " +
                        false +
                        " hs: " +
                        storedAuthorizationParams.homeserverUrl +
                        " softLogout: " +
                        false,
                    " freshLogin: " + undefined,
                );

                expect(defaultDispatcher.dispatch).toHaveBeenCalledWith({ action: "client_started" });
            });
        });
    });
=======
>>>>>>> 88e0cf2c
});<|MERGE_RESOLUTION|>--- conflicted
+++ resolved
@@ -89,11 +89,8 @@
             isStored: jest.fn().mockReturnValue(null),
         },
         getDehydratedDevice: jest.fn(),
-<<<<<<< HEAD
         whoami: jest.fn(),
-=======
         isRoomEncrypted: jest.fn(),
->>>>>>> 88e0cf2c
     });
     let mockClient = getMockClientWithEventEmitter(getMockClientMethods());
     const serverConfig = {
@@ -128,10 +125,7 @@
     const localStorageGetSpy = jest.spyOn(localStorage.__proto__, "getItem").mockReturnValue(undefined);
     const localStorageClearSpy = jest.spyOn(localStorage.__proto__, "clear");
     const sessionStorageSetSpy = jest.spyOn(sessionStorage.__proto__, "setItem");
-<<<<<<< HEAD
     const sessionStorageGetSpy = jest.spyOn(sessionStorage.__proto__, "getItem");
-=======
->>>>>>> 88e0cf2c
 
     // make test results readable
     filterConsole("Failed to parse localStorage object");
@@ -145,11 +139,7 @@
         localStorageGetSpy.mockReset();
         localStorageSetSpy.mockReset();
         sessionStorageSetSpy.mockReset();
-<<<<<<< HEAD
         jest.spyOn(StorageManager, "idbLoad").mockReset();
-=======
-        jest.spyOn(StorageManager, "idbLoad").mockRestore();
->>>>>>> 88e0cf2c
         jest.spyOn(StorageManager, "idbSave").mockResolvedValue(undefined);
         jest.spyOn(defaultDispatcher, "dispatch").mockClear();
 
@@ -722,7 +712,6 @@
             });
         });
     });
-<<<<<<< HEAD
 
     describe("when query params have a OIDC params", () => {
         const issuer = "https://auth.com/";
@@ -957,6 +946,4 @@
             });
         });
     });
-=======
->>>>>>> 88e0cf2c
 });