--- conflicted
+++ resolved
@@ -1063,18 +1063,10 @@
 
                 await flushPromises();
 
-<<<<<<< HEAD
-                expect(localStorageSetSpy).toHaveBeenCalledWith("mx_hs_url", homeserverUrl);
-                expect(localStorageSetSpy).toHaveBeenCalledWith("mx_user_id", userId);
-                expect(localStorageSetSpy).toHaveBeenCalledWith("mx_has_access_token", "true");
-                expect(localStorageSetSpy).toHaveBeenCalledWith("mx_has_refresh_token", "true");
-                expect(localStorageSetSpy).toHaveBeenCalledWith("mx_device_id", deviceId);
-=======
                 expect(localStorage.getItem("mx_hs_url")).toEqual(homeserverUrl);
                 expect(localStorage.getItem("mx_user_id")).toEqual(userId);
                 expect(localStorage.getItem("mx_has_access_token")).toEqual("true");
                 expect(localStorage.getItem("mx_device_id")).toEqual(deviceId);
->>>>>>> f8417579
             });
 
             it("should store clientId and issuer in session storage", async () => {
