--- conflicted
+++ resolved
@@ -9,17 +9,10 @@
     tabindex="0"
   >
     <div
-<<<<<<< HEAD
       class="_stacked-avatars_1e114_120"
     >
       <span
         class="_avatar_1e114_17 mx_BaseAvatar _avatar-imageless_1e114_60"
-=======
-      class="_stacked-avatars_1o69u_120"
-    >
-      <span
-        class="_avatar_1o69u_17 mx_BaseAvatar _avatar-imageless_1o69u_60"
->>>>>>> f09ec2cf
         data-color="8"
         data-testid="avatar-img"
         data-type="round"
