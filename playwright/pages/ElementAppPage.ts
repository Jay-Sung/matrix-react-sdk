--- conflicted
+++ resolved
@@ -105,7 +105,6 @@
     }
 
     /**
-<<<<<<< HEAD
      * @param {string} roomId
      * @param {string} threadId
      * @param {string} eventType
@@ -134,8 +133,6 @@
     }
 
     /**
-=======
->>>>>>> c8367ca2
      * Get the composer element
      * @param isRightPanel whether to select the right panel composer, otherwise the main timeline composer
      */
