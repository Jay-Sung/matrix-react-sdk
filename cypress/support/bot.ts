--- conflicted
+++ resolved
@@ -18,11 +18,7 @@
 
 import request from "browser-request";
 
-<<<<<<< HEAD
-import type { MatrixClient, Room, IMatrixClientCreateOpts } from "matrix-js-sdk/src/matrix";
-=======
-import type { ISendEventResponse, MatrixClient, Room } from "matrix-js-sdk/src/matrix";
->>>>>>> 825a0af4
+import type { ISendEventResponse, MatrixClient, Room, IMatrixClientCreateOpts } from "matrix-js-sdk/src/matrix";
 import { SynapseInstance } from "../plugins/synapsedocker";
 import Chainable = Cypress.Chainable;
 
