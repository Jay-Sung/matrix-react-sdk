/*
Copyright 2015, 2016 OpenMarket Ltd

Licensed under the Apache License, Version 2.0 (the "License");
you may not use this file except in compliance with the License.
You may obtain a copy of the License at

    http://www.apache.org/licenses/LICENSE-2.0

Unless required by applicable law or agreed to in writing, software
distributed under the License is distributed on an "AS IS" BASIS,
WITHOUT WARRANTIES OR CONDITIONS OF ANY KIND, either express or implied.
See the License for the specific language governing permissions and
limitations under the License.
*/

.mx_EventTile {
    max-width: 100%;
    clear: both;
    padding-top: 18px;
    font-size: 14px;
    position: relative;
}

.mx_EventTile.mx_EventTile_info {
    padding-top: 0px;
}

.mx_EventTile_avatar {
    position: absolute;
    top: 14px;
    left: 8px;
    cursor: pointer;
    user-select: none;
}

.mx_EventTile.mx_EventTile_info .mx_EventTile_avatar {
    top: 8px;
    left: 65px;
}

.mx_EventTile_continuation {
    padding-top: 0px !important;

    &.mx_EventTile_isEditing {
        padding-top: 5px !important;
        margin-top: -5px;
    }
}

.mx_EventTile_isEditing {
    background-color: $header-panel-bg-color;
}

.mx_EventTile .mx_SenderProfile {
    color: $primary-fg-color;
    font-size: 14px;
    display: inline-block; /* anti-zalgo, with overflow hidden */
    overflow: hidden;
    cursor: pointer;
    padding-left: 65px; /* left gutter */
    padding-bottom: 0px;
    padding-top: 0px;
    margin: 0px;
    line-height: 17px;
    /* the next three lines, along with overflow hidden, truncate long display names */
    white-space: nowrap;
    text-overflow: ellipsis;
    max-width: calc(100% - 65px);
}

.mx_EventTile .mx_SenderProfile .mx_Flair {
    opacity: 0.7;
    margin-left: 5px;
    display: inline-block;
    vertical-align: top;
    height: 16px;
    overflow: hidden;
    user-select: none;

    img {
        vertical-align: -2px;
        margin-right: 2px;
        border-radius: 8px;
    }
}

.mx_EventTile_isEditing .mx_MessageTimestamp {
    visibility: hidden !important;
}

.mx_EventTile .mx_MessageTimestamp {
    display: block;
    visibility: hidden;
    white-space: nowrap;
    left: 0px;
    width: 46px; /* 8 + 30 (avatar) + 8 */
    text-align: center;
    position: absolute;
    user-select: none;
}

.mx_EventTile_line, .mx_EventTile_reply {
    position: relative;
    /* ideally should be 100px, but 95px gives us a max thumbnail size of 800x600, which is nice */
    margin-right: 110px;
    padding-left: 65px; /* left gutter */
    padding-top: 4px;
    padding-bottom: 2px;
    border-radius: 4px;
    min-height: 24px;
    line-height: 22px;
}

.mx_EventTile_reply {
    margin-right: 10px;
}

.mx_EventTile_info .mx_EventTile_line {
    padding-left: 83px;
}

/* HACK to override line-height which is already marked important elsewhere */
.mx_EventTile_bigEmoji.mx_EventTile_bigEmoji {
    font-size: 48px !important;
    line-height: 57px !important;
}

.mx_MessagePanel_alwaysShowTimestamps .mx_MessageTimestamp {
    visibility: visible;
}

.mx_EventTile_selected > div > a > .mx_MessageTimestamp {
    left: 3px;
    width: auto;
}

// Explicit relationships so that it doesn't apply to nested EventTile components (e.g in Replies)
.mx_EventTile_last > div > a > .mx_MessageTimestamp,
.mx_EventTile:hover > div > a > .mx_MessageTimestamp,
<<<<<<< HEAD
.mx_EventTile.mx_EventTile_actionBarFocused > div > a > .mx_MessageTimestamp,
.mx_EventTile.focus-visible:focus-within > div > a > .mx_MessageTimestamp {
=======
.mx_EventTile:focus-within > div > a > .mx_MessageTimestamp,
.mx_EventTile.mx_EventTile_actionBarFocused > div > a > .mx_MessageTimestamp {
>>>>>>> e15a4aab
    visibility: visible;
}

.mx_EventTile:hover .mx_MessageActionBar,
<<<<<<< HEAD
.mx_EventTile.mx_EventTile_actionBarFocused .mx_MessageActionBar,
.mx_EventTile.focus-visible:focus-within .mx_MessageActionBar {
=======
.mx_EventTile:focus-within .mx_MessageActionBar,
.mx_EventTile.mx_EventTile_actionBarFocused .mx_MessageActionBar {
>>>>>>> e15a4aab
    visibility: visible;
}

/* this is used for the tile for the event which is selected via the URL.
 * TODO: ultimately we probably want some transition on here.
 */
.mx_EventTile_selected > .mx_EventTile_line {
    border-left: $accent-color 5px solid;
    padding-left: 60px;
    background-color: $event-selected-color;
}

.mx_EventTile_highlight,
.mx_EventTile_highlight .markdown-body {
    color: $event-highlight-fg-color;

    .mx_EventTile_line {
        background-color: $event-highlight-bg-color;
    }
}

.mx_EventTile_selected.mx_EventTile_info .mx_EventTile_line {
    padding-left: 78px;
}

.mx_EventTile:hover .mx_EventTile_line,
.mx_EventTile.mx_EventTile_actionBarFocused .mx_EventTile_line,
.mx_EventTile.focus-visible:focus-within .mx_EventTile_line {
    background-color: $event-selected-color;
}

.mx_EventTile_searchHighlight {
    background-color: $accent-color;
    color: $accent-fg-color;
    border-radius: 5px;
    padding-left: 2px;
    padding-right: 2px;
    cursor: pointer;
}

.mx_EventTile_searchHighlight a {
    background-color: $accent-color;
    color: $accent-fg-color;
}

.mx_EventTile_encrypting {
    color: $event-encrypting-color !important;
}

.mx_EventTile_sending {
    color: $event-sending-color;
}

.mx_EventTile_sending .mx_UserPill,
.mx_EventTile_sending .mx_RoomPill {
    opacity: 0.5;
}

.mx_EventTile_notSent {
    color: $event-notsent-color;
}

.mx_EventTile_redacted .mx_EventTile_line .mx_UnknownBody,
.mx_EventTile_redacted .mx_EventTile_reply .mx_UnknownBody {
    --lozenge-color: $event-redacted-fg-color;
    --lozenge-border-color: $event-redacted-border-color;
    display: block;
    height: 22px;
    width: 250px;
    border-radius: 11px;
    background:
        repeating-linear-gradient(
            -45deg,
            var(--lozenge-color),
            var(--lozenge-color) 3px,
            transparent 3px,
            transparent 6px
        );
    box-shadow: 0px 0px 3px var(--lozenge-border-color) inset;
}

.mx_EventTile_sending.mx_EventTile_redacted .mx_UnknownBody {
    opacity: 0.4;
}

div.mx_EventTile_notSent.mx_EventTile_redacted .mx_UnknownBody {
    --lozenge-color: $event-notsent-color;
    --lozenge-border-color: $event-notsent-color;
}

.mx_EventTile_contextual {
    opacity: 0.4;
}

.mx_EventTile_msgOption {
    float: right;
    text-align: right;
    position: relative;
    width: 90px;

    /* Hack to stop the height of this pushing the messages apart.
       Replaces margin-top: -6px. This interacts better with a read
       marker being in between. Content overflows. */
    height: 1px;

    margin-right: 10px;
}

.mx_EventTile_msgOption a {
    text-decoration: none;
}

.mx_EventTile_readAvatars {
    position: relative;
    display: inline-block;
    width: 14px;
    height: 14px;
    top: 29px;
    user-select: none;
    z-index: 1;
}

.mx_EventTile_continuation .mx_EventTile_readAvatars,
.mx_EventTile_info .mx_EventTile_readAvatars,
.mx_EventTile_emote .mx_EventTile_readAvatars {
    top: 7px;
}

.mx_EventTile_readAvatars .mx_BaseAvatar {
    position: absolute;
    display: inline-block;
}

.mx_EventTile_readAvatarRemainder {
    color: $event-timestamp-color;
    font-size: 11px;
    position: absolute;
}

/* all the overflow-y: hidden; are to trap Zalgos -
   but they introduce an implicit overflow-x: auto.
   so make that explicitly hidden too to avoid random
   horizontal scrollbars occasionally appearing, like in
   https://github.com/vector-im/vector-web/issues/1154
    */
.mx_EventTile_content {
    display: block;
    overflow-y: hidden;
    overflow-x: hidden;
    margin-right: 34px;
}

/* De-zalgoing */
.mx_EventTile_body {
    overflow-y: hidden;
}

/* Spoiler stuff */
.mx_EventTile_spoiler {
    cursor: pointer;
}

.mx_EventTile_spoiler_reason {
    color: $event-timestamp-color;
    font-size: 11px;
}

.mx_EventTile_spoiler_content {
    filter: blur(5px) saturate(0.1) sepia(1);
    transition-duration: 0.5s;
}

.mx_EventTile_spoiler.visible > .mx_EventTile_spoiler_content {
    filter: none;
}

.mx_EventTile_e2eIcon {
    display: block;
    position: absolute;
    top: 8px;
    left: 46px;
    width: 15px;
    height: 15px;
    cursor: pointer;
    mask-size: 14px;
    mask-repeat: no-repeat;
    mask-position: 0;
    opacity: 0.2;
}

.mx_EventTile_e2eIcon_undecryptable, .mx_EventTile_e2eIcon_unverified {
    mask-image: url('$(res)/img/e2e/warning.svg');
    background-color: $warning-color;
}

.mx_EventTile_e2eIcon_unencrypted {
    mask-image: url('$(res)/img/e2e/warning.svg');
    background-color: $composer-e2e-icon-color;
}

.mx_EventTile_e2eIcon_hidden {
    display: none;
}

/* always override hidden attribute for blocked and warning */
.mx_EventTile_e2eIcon_hidden[src*="img/e2e-blocked.svg"],
.mx_EventTile_e2eIcon_hidden[src*="img/e2e-warning.svg"] {
    display: block;
}

.mx_EventTile_keyRequestInfo {
    font-size: 12px;
}

.mx_EventTile_keyRequestInfo_text {
    opacity: 0.5;
}

.mx_EventTile_keyRequestInfo_text a {
    color: $primary-fg-color;
    text-decoration: underline;
    cursor: pointer;
}

.mx_EventTile_keyRequestInfo_tooltip_contents p {
    text-align: auto;
    margin-left: 3px;
    margin-right: 3px;
}

.mx_EventTile_keyRequestInfo_tooltip_contents p:first-child {
    margin-top: 0px;
}

.mx_EventTile_keyRequestInfo_tooltip_contents p:last-child {
    margin-bottom: 0px;
}

.mx_EventTile_12hr .mx_EventTile_e2eIcon {
    padding-left: 5px;
}

.mx_EventTile:hover.mx_EventTile_verified .mx_EventTile_line,
.mx_EventTile:hover.mx_EventTile_unverified .mx_EventTile_line {
    padding-left: 60px;
}

.mx_EventTile:hover.mx_EventTile_verified .mx_EventTile_line {
    border-left: $e2e-verified-color 5px solid;
}

.mx_EventTile:hover.mx_EventTile_unverified .mx_EventTile_line {
    border-left: $e2e-unverified-color 5px solid;
}

.mx_EventTile:hover.mx_EventTile_verified.mx_EventTile_info .mx_EventTile_line,
.mx_EventTile:hover.mx_EventTile_unverified.mx_EventTile_info .mx_EventTile_line {
    padding-left: 78px;
}

/* End to end encryption stuff */
.mx_EventTile:hover .mx_EventTile_e2eIcon {
    opacity: 1;
}

// Explicit relationships so that it doesn't apply to nested EventTile components (e.g in Replies)
.mx_EventTile:hover.mx_EventTile_verified .mx_EventTile_line > a > .mx_MessageTimestamp,
.mx_EventTile:hover.mx_EventTile_unverified .mx_EventTile_line > a > .mx_MessageTimestamp {
    left: 3px;
    width: auto;
}

// Explicit relationships so that it doesn't apply to nested EventTile components (e.g in Replies)
.mx_EventTile:hover.mx_EventTile_verified .mx_EventTile_line > .mx_EventTile_e2eIcon,
.mx_EventTile:hover.mx_EventTile_unverified .mx_EventTile_line > .mx_EventTile_e2eIcon {
    display: block;
    left: 41px;
}

.mx_EventTile_content .mx_EventTile_edited {
    user-select: none;
    font-size: 12px;
    color: $roomtopic-color;
    display: inline-block;
    margin-left: 9px;
    cursor: pointer;
}

/* Various markdown overrides */

.mx_EventTile_body pre {
    border: 1px solid transparent;
}

.mx_EventTile_content .markdown-body {
    font-family: inherit !important;
    white-space: normal !important;
    line-height: inherit !important;
    color: inherit; // inherit the colour from the dark or light theme by default (but not for code blocks)
    font-size: 14px;

    pre, code {
        font-family: $monospace-font-family !important;
        // deliberate constants as we're behind an invert filter
        color: #333;
    }

    pre {
        // have to use overlay rather than auto otherwise Linux and Windows
        // Chrome gets very confused about vertical spacing:
        // https://github.com/vector-im/vector-web/issues/754
        overflow-x: overlay;
        overflow-y: visible;
        max-height: 30vh;
    }

    code {
        // deliberate constants as we're behind an invert filter
        background-color: #f8f8f8;
    }
}

.mx_EventTile:hover .mx_EventTile_body pre,
.mx_EventTile.focus-visible:focus-within .mx_EventTile_body pre {
    border: 1px solid #e5e5e5; // deliberate constant as we're behind an invert filter
}

.mx_EventTile_pre_container {
    // For correct positioning of _copyButton (See TextualBody)
    position: relative;
}

// Inserted adjacent to <pre> blocks, (See TextualBody)
.mx_EventTile_copyButton {
    position: absolute;
    display: inline-block;
    visibility: hidden;
    cursor: pointer;
    top: 6px;
    right: 6px;
    width: 19px;
    height: 19px;
    background-image: url($copy-button-url);
}

.mx_EventTile_body .mx_EventTile_pre_container:focus-within .mx_EventTile_copyButton,
.mx_EventTile_body .mx_EventTile_pre_container:hover .mx_EventTile_copyButton {
    visibility: visible;
}

.mx_EventTile_content .markdown-body h1,
.mx_EventTile_content .markdown-body h2,
.mx_EventTile_content .markdown-body h3,
.mx_EventTile_content .markdown-body h4,
.mx_EventTile_content .markdown-body h5,
.mx_EventTile_content .markdown-body h6 {
    font-family: inherit !important;
    color: inherit;
}


/* Make h1 and h2 the same size as h3. */
.mx_EventTile_content .markdown-body h1,
.mx_EventTile_content .markdown-body h2 {
    font-size: 1.5em;
    border-bottom: none !important; // override GFM
}

.mx_EventTile_content .markdown-body a {
    color: $accent-color-alt;
    text-decoration: underline;
}

.mx_EventTile_content .markdown-body .hljs {
    display: inline !important;
}

/*
// actually, removing the Italic TTF provides
// better results seemingly

// compensate for Nunito italics being terrible
// https://github.com/google/fonts/issues/1726
.mx_EventTile_content .markdown-body em {
    transform: skewX(-14deg);
    display: inline-block;
}
*/

/* end of overrides */

/* Ordering this block by specificity would require breaking it up into several
   chunks, which seems like it would be more confusing to read. */
/* stylelint-disable no-descending-specificity */
.mx_MatrixChat_useCompactLayout {
    .mx_EventTile {
        padding-top: 4px;
    }

    .mx_EventTile.mx_EventTile_info {
        // same as the padding for non-compact .mx_EventTile.mx_EventTile_info
        padding-top: 0px;
        font-size: 13px;
        .mx_EventTile_line, .mx_EventTile_reply {
            line-height: 20px;
        }
        .mx_EventTile_avatar {
            top: 4px;
        }
    }

    .mx_EventTile .mx_SenderProfile {
        font-size: 13px;
    }

    .mx_EventTile.mx_EventTile_emote {
        // add a bit more space for emotes so that avatars don't collide
        padding-top: 8px;
        .mx_EventTile_avatar {
            top: 2px;
        }
        .mx_EventTile_line, .mx_EventTile_reply {
            padding-top: 0px;
            padding-bottom: 1px;
        }
    }

    .mx_EventTile.mx_EventTile_emote.mx_EventTile_continuation {
        padding-top: 0;
        .mx_EventTile_line, .mx_EventTile_reply {
            padding-top: 0px;
            padding-bottom: 0px;
        }
    }

    .mx_EventTile_line, .mx_EventTile_reply {
        padding-top: 0px;
        padding-bottom: 0px;
    }

    .mx_EventTile_avatar {
        top: 2px;
    }

    .mx_EventTile_e2eIcon {
        top: 3px;
    }

    .mx_EventTile_readAvatars {
        top: 27px;
    }

    .mx_EventTile_continuation .mx_EventTile_readAvatars,
    .mx_EventTile_emote .mx_EventTile_readAvatars {
        top: 5px;
    }

    .mx_EventTile_info .mx_EventTile_readAvatars {
        top: 4px;
    }

    .mx_RoomView_MessageList h2 {
        margin-top: 6px;
    }

    .mx_EventTile_content .markdown-body {
        p, ul, ol, dl, blockquote, pre, table {
            margin-bottom: 4px; // 1/4 of the non-compact margin-bottom
        }
    }
}
/* stylelint-enable no-descending-specificity */<|MERGE_RESOLUTION|>--- conflicted
+++ resolved
@@ -138,24 +138,14 @@
 // Explicit relationships so that it doesn't apply to nested EventTile components (e.g in Replies)
 .mx_EventTile_last > div > a > .mx_MessageTimestamp,
 .mx_EventTile:hover > div > a > .mx_MessageTimestamp,
-<<<<<<< HEAD
-.mx_EventTile.mx_EventTile_actionBarFocused > div > a > .mx_MessageTimestamp,
-.mx_EventTile.focus-visible:focus-within > div > a > .mx_MessageTimestamp {
-=======
 .mx_EventTile:focus-within > div > a > .mx_MessageTimestamp,
 .mx_EventTile.mx_EventTile_actionBarFocused > div > a > .mx_MessageTimestamp {
->>>>>>> e15a4aab
     visibility: visible;
 }
 
 .mx_EventTile:hover .mx_MessageActionBar,
-<<<<<<< HEAD
-.mx_EventTile.mx_EventTile_actionBarFocused .mx_MessageActionBar,
-.mx_EventTile.focus-visible:focus-within .mx_MessageActionBar {
-=======
 .mx_EventTile:focus-within .mx_MessageActionBar,
 .mx_EventTile.mx_EventTile_actionBarFocused .mx_MessageActionBar {
->>>>>>> e15a4aab
     visibility: visible;
 }
 
