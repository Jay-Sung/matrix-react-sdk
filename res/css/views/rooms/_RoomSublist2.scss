/*
Copyright 2020 The Matrix.org Foundation C.I.C.

Licensed under the Apache License, Version 2.0 (the "License");
you may not use this file except in compliance with the License.
You may obtain a copy of the License at

    http://www.apache.org/licenses/LICENSE-2.0

Unless required by applicable law or agreed to in writing, software
distributed under the License is distributed on an "AS IS" BASIS,
WITHOUT WARRANTIES OR CONDITIONS OF ANY KIND, either express or implied.
See the License for the specific language governing permissions and
limitations under the License.
*/

// TODO: Rename to mx_RoomSublist during replacement of old component

.mx_RoomSublist2 {
    // The sublist is a column of rows, essentially
    display: flex;
    flex-direction: column;

    margin-left: 8px;
    margin-top: 12px;
    margin-bottom: 12px;

    .mx_RoomSublist2_headerContainer {
        // Create a flexbox to make ordering easy
        display: flex;
        align-items: center;

        .mx_RoomSublist2_badgeContainer {
            opacity: 0.8;
            padding-right: 7px;

            // Create another flexbox row because it's super easy to position the badge at
            // the end this way.
            display: flex;
            align-items: center;
            justify-content: flex-end;
        }

        // Both of these buttons are hidden by default until the list is hovered
        .mx_RoomSublist2_auxButton,
        .mx_RoomSublist2_menuButton {
            width: 0;
            margin: 0;
            visibility: hidden;
            position: relative;

            &::before {
                content: '';
                width: 16px;
                height: 16px;
                position: absolute;
                top: 4px;
                left: 4px;
                mask-position: center;
                mask-size: contain;
                mask-repeat: no-repeat;
                background: $muted-fg-color;
            }
        }

        .mx_RoomSublist2_auxButton::before {
            mask-image: url('$(res)/img/feather-customised/plus.svg');
        }

        .mx_RoomSublist2_menuButton::before {
            mask-image: url('$(res)/img/feather-customised/more-horizontal.svg');
        }

        .mx_RoomSublist2_headerText {
            text-transform: uppercase;
            opacity: 0.5;
            line-height: $font-16px;
            font-size: $font-12px;
            padding-bottom: 8px;

            width: 100%;
            flex: 1;

            // Ellipsize any text overflow
            text-overflow: ellipsis;
            overflow: hidden;
            white-space: nowrap;
        }
    }

    .mx_RoomSublist2_resizeBox {
        margin-bottom: 4px; // for the resize handle
        position: relative;

        // Create another flexbox column for the tiles
        display: flex;
        flex-direction: column;
        overflow: hidden;

        .mx_RoomSublist2_showMoreButton {
            cursor: pointer;
            font-size: $font-13px;
            line-height: $font-18px;
            color: $roomtile2-preview-color;

            // This is the same color as the left panel background because it needs
            // to occlude the lastmost tile in the list.
            background-color: $header-panel-bg-color;

            // Update the render() function for RoomSublist2 if these change
            // Update the ListLayout class for minVisibleTiles if these change.
            //
            // At 24px high and 8px padding on the top this equates to 0.65 of
            // a tile due to how the padding calculations work.
            height: 24px;
            padding-top: 8px;

            // We force this to the bottom so it will overlap rooms as needed.
            // We account for the space it takes up (24px) in the code through padding.
            position: absolute;
            bottom: 4px; // the height of the resize handle
            left: 0;
            right: 0;

            // We create a flexbox to cheat at alignment
            display: flex;
            align-items: center;

            .mx_RoomSublist2_showMoreButtonChevron {
                position: relative;
                width: 16px;
                height: 16px;
                margin-left: 12px;
                margin-right: 18px;
                mask-image: url('$(res)/img/feather-customised/chevron-down.svg');
                mask-position: center;
                mask-size: contain;
                mask-repeat: no-repeat;
                background: $roomtile2-preview-color;
            }
        }

        // Class name comes from the ResizableBox component
        // The hover state needs to use the whole sublist, not just the resizable box,
        // so that selector is below and one level higher.
        .react-resizable-handle {
            cursor: ns-resize;
            border-radius: 2px;

            // This is positioned directly below the 'show more' button.
            position: absolute;
            bottom: 0;
            left: 0;
            right: 0;

            // This is to visually align the bar in the list. Should be 12px from
            // either side of the list. We define this after the positioning to
            // trick the browser.
            margin-left: 4px;
            margin-right: 8px;
        }
    }

<<<<<<< HEAD
    &:hover, &.mx_RoomSublist2_hasMenuOpen {
        .mx_RoomSublist2_headerContainer {
            // If the header doesn't have an aux button we still need to hide the badge for
            // the menu button.
            .mx_RoomSublist2_badgeContainer {
                // Completely hide the badge
                width: 0;
                margin: 0;
                visibility: hidden;
            }

            &:not(.mx_RoomSublist2_headerContainer_withAux) {
                // The menu button will be the rightmost button, so make it correctly aligned.
                .mx_RoomSublist2_menuButton {
                    margin-right: 16px;
                }
            }

            // Both of these buttons have circled backgrounds and are visible at this point,
            // so make them so.
            .mx_RoomSublist2_auxButton,
            .mx_RoomSublist2_menuButton {
                width: 24px;
                height: 24px;
                border-radius: 32px;
                margin-left: 16px;
                background-color: #fff; // TODO: Variable and theme
                visibility: visible;
            }
        }
    }
}

// We have a hover style on the room list with no specific list hovered, so account for that
.mx_RoomList2:hover .mx_RoomSublist2,
.mx_RoomSublist2_hasMenuOpen {
    .mx_RoomSublist2_headerContainer_withAux {
        .mx_RoomSublist2_badgeContainer {
            // Completely hide the badge
            width: 0;
            margin: 0;
            visibility: hidden;
        }

        .mx_RoomSublist2_auxButton {
            // Show the aux button, but not the list button
            width: 24px;
            height: 24px;
            margin-right: 16px;
            visibility: visible;
        }
    }
}

.mx_RoomSublist2_contextMenu {
    padding: 20px 16px;
    width: 250px;

    hr {
        margin-top: 16px;
        margin-bottom: 16px;
        margin-right: 16px; // additional 16px
        border: 1px solid $roomsublist2-divider-color;
    }

    .mx_RoomSublist2_contextMenu_title {
        font-size: $font-15px;
        line-height: $font-20px;
        font-weight: 600;
        margin-bottom: 12px;
=======
    // The aforementioned selector for the hover state.
    &:hover .react-resizable-handle {
        opacity: 0.2;

        // Update the render() function for RoomSublist2 if this changes
        border: 2px solid $primary-fg-color;
>>>>>>> 78e1db9d
    }
}<|MERGE_RESOLUTION|>--- conflicted
+++ resolved
@@ -161,8 +161,15 @@
         }
     }
 
-<<<<<<< HEAD
+    // The aforementioned selector for the hover state.
     &:hover, &.mx_RoomSublist2_hasMenuOpen {
+        .react-resizable-handle {
+            opacity: 0.2;
+
+            // Update the render() function for RoomSublist2 if this changes
+            border: 2px solid $primary-fg-color;
+        }
+
         .mx_RoomSublist2_headerContainer {
             // If the header doesn't have an aux button we still need to hide the badge for
             // the menu button.
@@ -232,13 +239,5 @@
         line-height: $font-20px;
         font-weight: 600;
         margin-bottom: 12px;
-=======
-    // The aforementioned selector for the hover state.
-    &:hover .react-resizable-handle {
-        opacity: 0.2;
-
-        // Update the render() function for RoomSublist2 if this changes
-        border: 2px solid $primary-fg-color;
->>>>>>> 78e1db9d
     }
 }