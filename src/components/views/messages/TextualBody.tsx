--- conflicted
+++ resolved
@@ -93,11 +93,7 @@
         this.activateSpoilers([content]);
 
         HtmlUtils.linkifyElement(content);
-<<<<<<< HEAD
-        pillifyLinks(MatrixClientPeg.get(), [content], this.props.mxEvent, this.pills);
-=======
         pillifyLinks(MatrixClientPeg.safeGet(), [content], this.props.mxEvent, this.pills);
->>>>>>> 44f51fd1
 
         this.calculateUrlPreview();
 
