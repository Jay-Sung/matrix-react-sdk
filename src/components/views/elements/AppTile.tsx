--- conflicted
+++ resolved
@@ -112,11 +112,7 @@
 
 export default class AppTile extends React.Component<IProps, IState> {
     public static contextType = MatrixClientContext;
-<<<<<<< HEAD
     public declare context: ContextType<typeof MatrixClientContext>;
-=======
-    public context!: ContextType<typeof MatrixClientContext>;
->>>>>>> 8b8ca425
 
     public static defaultProps: Partial<IProps> = {
         waitForIframeLoad: true,
