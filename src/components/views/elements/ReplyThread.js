/*
Copyright 2017 - 2021 The Matrix.org Foundation C.I.C.
Copyright 2019 Michael Telatynski <7t3chguy@gmail.com>

Licensed under the Apache License, Version 2.0 (the "License");
you may not use this file except in compliance with the License.
You may obtain a copy of the License at

    http://www.apache.org/licenses/LICENSE-2.0

Unless required by applicable law or agreed to in writing, software
distributed under the License is distributed on an "AS IS" BASIS,
WITHOUT WARRANTIES OR CONDITIONS OF ANY KIND, either express or implied.
See the License for the specific language governing permissions and
limitations under the License.
*/
import React from 'react';
import { _t } from '../../../languageHandler';
import PropTypes from 'prop-types';
import dis from '../../../dispatcher/dispatcher';
import { MatrixEvent } from 'matrix-js-sdk/src/models/event';
import { makeUserPermalink, RoomPermalinkCreator } from "../../../utils/permalinks/Permalinks";
import SettingsStore from "../../../settings/SettingsStore";
import { LayoutPropType } from "../../../settings/Layout";
import escapeHtml from "escape-html";
import MatrixClientContext from "../../../contexts/MatrixClientContext";
import { getUserNameColorClass } from "../../../utils/FormattingUtils";
import { Action } from "../../../dispatcher/actions";
import sanitizeHtml from "sanitize-html";
import { PERMITTED_URL_SCHEMES } from "../../../HtmlUtils";
import { replaceableComponent } from "../../../utils/replaceableComponent";
<<<<<<< HEAD
import Spinner from './Spinner';
import ReplyTile from "../rooms/ReplyTile";
import Pill from './Pill';
=======
import { TileShape } from "../rooms/EventTile";
>>>>>>> fe2eb5eb

// This component does no cycle detection, simply because the only way to make such a cycle would be to
// craft event_id's, using a homeserver that generates predictable event IDs; even then the impact would
// be low as each event being loaded (after the first) is triggered by an explicit user action.
@replaceableComponent("views.elements.ReplyThread")
export default class ReplyThread extends React.Component {
    static propTypes = {
        // the latest event in this chain of replies
        parentEv: PropTypes.instanceOf(MatrixEvent),
        // called when the ReplyThread contents has changed, including EventTiles thereof
        onHeightChanged: PropTypes.func.isRequired,
        permalinkCreator: PropTypes.instanceOf(RoomPermalinkCreator).isRequired,
        // Specifies which layout to use.
        layout: LayoutPropType,
        // Whether to always show a timestamp
        alwaysShowTimestamps: PropTypes.bool,
    };

    static contextType = MatrixClientContext;

    constructor(props, context) {
        super(props, context);

        this.state = {
            // The loaded events to be rendered as linear-replies
            events: [],

            // The latest loaded event which has not yet been shown
            loadedEv: null,
            // Whether the component is still loading more events
            loading: true,

            // Whether as error was encountered fetching a replied to event.
            err: false,
        };

        this.unmounted = false;
        this.room = this.context.getRoom(this.props.parentEv.getRoomId());

        this.onQuoteClick = this.onQuoteClick.bind(this);
        this.canCollapse = this.canCollapse.bind(this);
        this.collapse = this.collapse.bind(this);
    }

    static getParentEventId(ev) {
        if (!ev || ev.isRedacted()) return;

        // XXX: For newer relations (annotations, replacements, etc.), we now
        // have a `getRelation` helper on the event, and you might assume it
        // could be used here for replies as well... However, the helper
        // currently assumes the relation has a `rel_type`, which older replies
        // do not, so this block is left as-is for now.
        const mRelatesTo = ev.getWireContent()['m.relates_to'];
        if (mRelatesTo && mRelatesTo['m.in_reply_to']) {
            const mInReplyTo = mRelatesTo['m.in_reply_to'];
            if (mInReplyTo && mInReplyTo['event_id']) return mInReplyTo['event_id'];
        }
    }

    // Part of Replies fallback support
    static stripPlainReply(body) {
        // Removes lines beginning with `> ` until you reach one that doesn't.
        const lines = body.split('\n');
        while (lines.length && lines[0].startsWith('> ')) lines.shift();
        // Reply fallback has a blank line after it, so remove it to prevent leading newline
        if (lines[0] === '') lines.shift();
        return lines.join('\n');
    }

    // Part of Replies fallback support
    static stripHTMLReply(html) {
        // Sanitize the original HTML for inclusion in <mx-reply>.  We allow
        // any HTML, since the original sender could use special tags that we
        // don't recognize, but want to pass along to any recipients who do
        // recognize them -- recipients should be sanitizing before displaying
        // anyways.  However, we sanitize to 1) remove any mx-reply, so that we
        // don't generate a nested mx-reply, and 2) make sure that the HTML is
        // properly formatted (e.g. tags are closed where necessary)
        return sanitizeHtml(
            html,
            {
                allowedTags: false, // false means allow everything
                allowedAttributes: false,
                // we somehow can't allow all schemes, so we allow all that we
                // know of and mxc (for img tags)
                allowedSchemes: [...PERMITTED_URL_SCHEMES, 'mxc'],
                exclusiveFilter: (frame) => frame.tag === "mx-reply",
            },
        );
    }

    // Part of Replies fallback support
    static getNestedReplyText(ev, permalinkCreator) {
        if (!ev) return null;

        let { body, formatted_body: html } = ev.getContent();
        if (this.getParentEventId(ev)) {
            if (body) body = this.stripPlainReply(body);
        }

        if (!body) body = ""; // Always ensure we have a body, for reasons.

        if (html) {
            // sanitize the HTML before we put it in an <mx-reply>
            html = this.stripHTMLReply(html);
        } else {
            // Escape the body to use as HTML below.
            // We also run a nl2br over the result to fix the fallback representation. We do this
            // after converting the text to safe HTML to avoid user-provided BR's from being converted.
            html = escapeHtml(body).replace(/\n/g, '<br/>');
        }

        // dev note: do not rely on `body` being safe for HTML usage below.

        const evLink = permalinkCreator.forEvent(ev.getId());
        const userLink = makeUserPermalink(ev.getSender());
        const mxid = ev.getSender();

        // This fallback contains text that is explicitly EN.
        switch (ev.getContent().msgtype) {
            case 'm.text':
            case 'm.notice': {
                html = `<mx-reply><blockquote><a href="${evLink}">In reply to</a> <a href="${userLink}">${mxid}</a>`
                    + `<br>${html}</blockquote></mx-reply>`;
                const lines = body.trim().split('\n');
                if (lines.length > 0) {
                    lines[0] = `<${mxid}> ${lines[0]}`;
                    body = lines.map((line) => `> ${line}`).join('\n') + '\n\n';
                }
                break;
            }
            case 'm.image':
                html = `<mx-reply><blockquote><a href="${evLink}">In reply to</a> <a href="${userLink}">${mxid}</a>`
                    + `<br>sent an image.</blockquote></mx-reply>`;
                body = `> <${mxid}> sent an image.\n\n`;
                break;
            case 'm.video':
                html = `<mx-reply><blockquote><a href="${evLink}">In reply to</a> <a href="${userLink}">${mxid}</a>`
                    + `<br>sent a video.</blockquote></mx-reply>`;
                body = `> <${mxid}> sent a video.\n\n`;
                break;
            case 'm.audio':
                html = `<mx-reply><blockquote><a href="${evLink}">In reply to</a> <a href="${userLink}">${mxid}</a>`
                    + `<br>sent an audio file.</blockquote></mx-reply>`;
                body = `> <${mxid}> sent an audio file.\n\n`;
                break;
            case 'm.file':
                html = `<mx-reply><blockquote><a href="${evLink}">In reply to</a> <a href="${userLink}">${mxid}</a>`
                    + `<br>sent a file.</blockquote></mx-reply>`;
                body = `> <${mxid}> sent a file.\n\n`;
                break;
            case 'm.emote': {
                html = `<mx-reply><blockquote><a href="${evLink}">In reply to</a> * `
                    + `<a href="${userLink}">${mxid}</a><br>${html}</blockquote></mx-reply>`;
                const lines = body.trim().split('\n');
                if (lines.length > 0) {
                    lines[0] = `* <${mxid}> ${lines[0]}`;
                    body = lines.map((line) => `> ${line}`).join('\n') + '\n\n';
                }
                break;
            }
            default:
                return null;
        }

        return { body, html };
    }

    static makeReplyMixIn(ev) {
        if (!ev) return {};
        return {
            'm.relates_to': {
                'm.in_reply_to': {
                    'event_id': ev.getId(),
                },
            },
        };
    }

    static makeThread(parentEv, onHeightChanged, permalinkCreator, ref, layout, alwaysShowTimestamps) {
        if (!ReplyThread.getParentEventId(parentEv)) {
            return null;
        }
        return <ReplyThread
            parentEv={parentEv}
            onHeightChanged={onHeightChanged}
            ref={ref}
            permalinkCreator={permalinkCreator}
            layout={layout}
            alwaysShowTimestamps={alwaysShowTimestamps}
        />;
    }

    componentDidMount() {
        this.initialize();
    }

    componentDidUpdate() {
        this.props.onHeightChanged();
    }

    componentWillUnmount() {
        this.unmounted = true;
    }

    async initialize() {
        const { parentEv } = this.props;
        // at time of making this component we checked that props.parentEv has a parentEventId
        const ev = await this.getEvent(ReplyThread.getParentEventId(parentEv));

        if (this.unmounted) return;

        if (ev) {
            const loadedEv = await this.getNextEvent(ev);
            this.setState({
                events: [ev],
                loadedEv,
                loading: false,
            });
        } else {
            this.setState({ err: true });
        }
    }

    async getNextEvent(ev) {
        try {
            const inReplyToEventId = ReplyThread.getParentEventId(ev);
            return await this.getEvent(inReplyToEventId);
        } catch (e) {
            return null;
        }
    }

    async getEvent(eventId) {
        if (!eventId) return null;
        const event = this.room.findEventById(eventId);
        if (event) return event;

        try {
            // ask the client to fetch the event we want using the context API, only interface to do so is to ask
            // for a timeline with that event, but once it is loaded we can use findEventById to look up the ev map
            await this.context.getEventTimeline(this.room.getUnfilteredTimelineSet(), eventId);
        } catch (e) {
            // if it fails catch the error and return early, there's no point trying to find the event in this case.
            // Return null as it is falsey and thus should be treated as an error (as the event cannot be resolved).
            return null;
        }
        return this.room.findEventById(eventId);
    }

    canCollapse() {
        return this.state.events.length > 1;
    }

    collapse() {
        this.initialize();
    }

    async onQuoteClick() {
        const events = [this.state.loadedEv, ...this.state.events];

        let loadedEv = null;
        if (events.length > 0) {
            loadedEv = await this.getNextEvent(events[0]);
        }

        this.setState({
            loadedEv,
            events,
        });

        dis.fire(Action.FocusSendMessageComposer);
    }

    getReplyThreadColorClass(ev) {
        return getUserNameColorClass(ev.getSender()).replace("Username", "ReplyThread");
    }

    render() {
        let header = null;

        if (this.state.err) {
            header = <blockquote className="mx_ReplyThread mx_ReplyThread_error">
                {
                    _t('Unable to load event that was replied to, ' +
                        'it either does not exist or you do not have permission to view it.')
                }
            </blockquote>;
        } else if (this.state.loadedEv) {
            const ev = this.state.loadedEv;
            const room = this.context.getRoom(ev.getRoomId());
            header = <blockquote className={`mx_ReplyThread ${this.getReplyThreadColorClass(ev)}`}>
                {
                    _t('<a>In reply to</a> <pill>', {}, {
                        'a': (sub) => <a onClick={this.onQuoteClick} className="mx_ReplyThread_show">{ sub }</a>,
                        'pill': (
                            <Pill
                                type={Pill.TYPE_USER_MENTION}
                                room={room}
                                url={makeUserPermalink(ev.getSender())}
                                shouldShowPillAvatar={SettingsStore.getValue("Pill.shouldShowPillAvatar")}
                            />
                        ),
                    })
                }
            </blockquote>;
        } else if (this.state.loading) {
            header = <Spinner w={16} h={16} />;
        }

        const evTiles = this.state.events.map((ev) => {
            return <blockquote className={`mx_ReplyThread ${this.getReplyThreadColorClass(ev)}`} key={ev.getId()}>
                <ReplyTile
                    mxEvent={ev}
<<<<<<< HEAD
=======
                    tileShape={TileShape.Reply}
>>>>>>> fe2eb5eb
                    onHeightChanged={this.props.onHeightChanged}
                    permalinkCreator={this.props.permalinkCreator}
                />
            </blockquote>;
        });

        return <div className="mx_ReplyThread_wrapper">
            <div>{ header }</div>
            <div>{ evTiles }</div>
        </div>;
    }
}<|MERGE_RESOLUTION|>--- conflicted
+++ resolved
@@ -29,13 +29,9 @@
 import sanitizeHtml from "sanitize-html";
 import { PERMITTED_URL_SCHEMES } from "../../../HtmlUtils";
 import { replaceableComponent } from "../../../utils/replaceableComponent";
-<<<<<<< HEAD
 import Spinner from './Spinner';
 import ReplyTile from "../rooms/ReplyTile";
 import Pill from './Pill';
-=======
-import { TileShape } from "../rooms/EventTile";
->>>>>>> fe2eb5eb
 
 // This component does no cycle detection, simply because the only way to make such a cycle would be to
 // craft event_id's, using a homeserver that generates predictable event IDs; even then the impact would
@@ -350,10 +346,6 @@
             return <blockquote className={`mx_ReplyThread ${this.getReplyThreadColorClass(ev)}`} key={ev.getId()}>
                 <ReplyTile
                     mxEvent={ev}
-<<<<<<< HEAD
-=======
-                    tileShape={TileShape.Reply}
->>>>>>> fe2eb5eb
                     onHeightChanged={this.props.onHeightChanged}
                     permalinkCreator={this.props.permalinkCreator}
                 />
