/*
Copyright 2019 New Vector Ltd
Copyright 2019 The Matrix.org Foundation C.I.C.

Licensed under the Apache License, Version 2.0 (the "License");
you may not use this file except in compliance with the License.
You may obtain a copy of the License at

    http://www.apache.org/licenses/LICENSE-2.0

Unless required by applicable law or agreed to in writing, software
distributed under the License is distributed on an "AS IS" BASIS,
WITHOUT WARRANTIES OR CONDITIONS OF ANY KIND, either express or implied.
See the License for the specific language governing permissions and
limitations under the License.
*/

import React from "react";
import { ThreepidMedium } from "matrix-js-sdk/src/@types/threepids";
import { logger } from "matrix-js-sdk/src/logger";

import { _t, UserFriendlyError } from "../../../../languageHandler";
import { MatrixClientPeg } from "../../../../MatrixClientPeg";
import Field from "../../elements/Field";
import AccessibleButton, { ButtonEvent } from "../../elements/AccessibleButton";
import AddThreepid, { ThirdPartyIdentifier } from "../../../../AddThreepid";
import CountryDropdown from "../../auth/CountryDropdown";
import Modal from "../../../../Modal";
import ErrorDialog, { extractErrorMessageFromError } from "../../dialogs/ErrorDialog";
import { PhoneNumberCountryDefinition } from "../../../../phonenumber";

/*
TODO: Improve the UX for everything in here.
This is a copy/paste of EmailAddresses, mostly.
 */

// TODO: Combine EmailAddresses and PhoneNumbers to be 3pid agnostic

interface IExistingPhoneNumberProps {
    msisdn: ThirdPartyIdentifier;
    onRemoved: (phoneNumber: ThirdPartyIdentifier) => void;
}

interface IExistingPhoneNumberState {
    verifyRemove: boolean;
}

export class ExistingPhoneNumber extends React.Component<IExistingPhoneNumberProps, IExistingPhoneNumberState> {
    public constructor(props: IExistingPhoneNumberProps) {
        super(props);

        this.state = {
            verifyRemove: false,
        };
    }

    private onRemove = (e: ButtonEvent): void => {
        e.stopPropagation();
        e.preventDefault();

        this.setState({ verifyRemove: true });
    };

    private onDontRemove = (e: ButtonEvent): void => {
        e.stopPropagation();
        e.preventDefault();

        this.setState({ verifyRemove: false });
    };

    private onActuallyRemove = (e: ButtonEvent): void => {
        e.stopPropagation();
        e.preventDefault();

        MatrixClientPeg.safeGet()
            .deleteThreePid(this.props.msisdn.medium, this.props.msisdn.address)
            .then(() => {
                return this.props.onRemoved(this.props.msisdn);
            })
            .catch((err) => {
                logger.error("Unable to remove contact information: " + err);
                Modal.createDialog(ErrorDialog, {
                    title: _t("Unable to remove contact information"),
                    description: extractErrorMessageFromError(err, _t("Operation failed")),
                });
            });
    };

    public render(): React.ReactNode {
        if (this.state.verifyRemove) {
            return (
                <div className="mx_GeneralUserSettingsTab_section--discovery_existing">
                    <span className="mx_GeneralUserSettingsTab_section--discovery_existing_promptText">
                        {_t("Remove %(phone)s?", { phone: this.props.msisdn.address })}
                    </span>
                    <AccessibleButton
                        onClick={this.onActuallyRemove}
                        kind="danger_sm"
                        className="mx_GeneralUserSettingsTab_section--discovery_existing_button"
                    >
                        {_t("Remove")}
                    </AccessibleButton>
                    <AccessibleButton
                        onClick={this.onDontRemove}
                        kind="link_sm"
                        className="mx_GeneralUserSettingsTab_section--discovery_existing_button"
                    >
                        {_t("Cancel")}
                    </AccessibleButton>
                </div>
            );
        }

        return (
            <div className="mx_GeneralUserSettingsTab_section--discovery_existing">
                <span className="mx_GeneralUserSettingsTab_section--discovery_existing_address">
                    +{this.props.msisdn.address}
                </span>
                <AccessibleButton onClick={this.onRemove} kind="danger_sm">
                    {_t("Remove")}
                </AccessibleButton>
            </div>
        );
    }
}

interface IProps {
    msisdns: ThirdPartyIdentifier[];
    onMsisdnsChange: (phoneNumbers: ThirdPartyIdentifier[]) => void;
}

interface IState {
    verifying: boolean;
    verifyError: string | null;
    verifyMsisdn: string;
    addTask: AddThreepid | null;
    continueDisabled: boolean;
    phoneCountry: string;
    newPhoneNumber: string;
    newPhoneNumberCode: string;
}

export default class PhoneNumbers extends React.Component<IProps, IState> {
    public constructor(props: IProps) {
        super(props);

        this.state = {
            verifying: false,
            verifyError: null,
            verifyMsisdn: "",
            addTask: null,
            continueDisabled: false,
            phoneCountry: "",
            newPhoneNumber: "",
            newPhoneNumberCode: "",
        };
    }

    private onRemoved = (address: ThirdPartyIdentifier): void => {
        const msisdns = this.props.msisdns.filter((e) => e !== address);
        this.props.onMsisdnsChange(msisdns);
    };

    private onChangeNewPhoneNumber = (e: React.ChangeEvent<HTMLInputElement>): void => {
        this.setState({
            newPhoneNumber: e.target.value,
        });
    };

    private onChangeNewPhoneNumberCode = (e: React.ChangeEvent<HTMLInputElement>): void => {
        this.setState({
            newPhoneNumberCode: e.target.value,
        });
    };

    private onAddClick = (e: ButtonEvent | React.FormEvent): void => {
        e.stopPropagation();
        e.preventDefault();

        if (!this.state.newPhoneNumber) return;

        const phoneNumber = this.state.newPhoneNumber;
        const phoneCountry = this.state.phoneCountry;

<<<<<<< HEAD
        const task = new AddThreepid(MatrixClientPeg.get());
=======
        const task = new AddThreepid(MatrixClientPeg.safeGet());
>>>>>>> 44f51fd1
        this.setState({ verifying: true, continueDisabled: true, addTask: task });

        task.addMsisdn(phoneCountry, phoneNumber)
            .then((response) => {
                this.setState({ continueDisabled: false, verifyMsisdn: response.msisdn });
            })
            .catch((err) => {
                logger.error("Unable to add phone number " + phoneNumber + " " + err);
                this.setState({ verifying: false, continueDisabled: false, addTask: null });
                Modal.createDialog(ErrorDialog, {
                    title: _t("Error"),
                    description: extractErrorMessageFromError(err, _t("Operation failed")),
                });
            });
    };

    private onContinueClick = (e: ButtonEvent | React.FormEvent): void => {
        e.stopPropagation();
        e.preventDefault();

        this.setState({ continueDisabled: true });
        const token = this.state.newPhoneNumberCode;
        const address = this.state.verifyMsisdn;
        this.state.addTask
            ?.haveMsisdnToken(token)
            .then(([finished] = []) => {
                let newPhoneNumber = this.state.newPhoneNumber;
                if (finished) {
                    const msisdns = [...this.props.msisdns, { address, medium: ThreepidMedium.Phone }];
                    this.props.onMsisdnsChange(msisdns);
                    newPhoneNumber = "";
                }
                this.setState({
                    addTask: null,
                    continueDisabled: false,
                    verifying: false,
                    verifyMsisdn: "",
                    verifyError: null,
                    newPhoneNumber,
                    newPhoneNumberCode: "",
                });
            })
            .catch((err) => {
                logger.error("Unable to verify phone number: " + err);
                this.setState({ continueDisabled: false });

                let underlyingError = err;
                if (err instanceof UserFriendlyError) {
                    underlyingError = err.cause;
                }

                if (underlyingError.errcode !== "M_THREEPID_AUTH_FAILED") {
                    Modal.createDialog(ErrorDialog, {
                        title: _t("Unable to verify phone number."),
                        description: extractErrorMessageFromError(err, _t("Operation failed")),
                    });
                } else {
                    this.setState({ verifyError: _t("Incorrect verification code") });
                }
            });
    };

    private onCountryChanged = (country: PhoneNumberCountryDefinition): void => {
        this.setState({ phoneCountry: country.iso2 });
    };

    public render(): React.ReactNode {
        const existingPhoneElements = this.props.msisdns.map((p) => {
            return <ExistingPhoneNumber msisdn={p} onRemoved={this.onRemoved} key={p.address} />;
        });

        let addVerifySection = (
            <AccessibleButton onClick={this.onAddClick} kind="primary">
                {_t("Add")}
            </AccessibleButton>
        );
        if (this.state.verifying) {
            const msisdn = this.state.verifyMsisdn;
            addVerifySection = (
                <div>
                    <div>
                        {_t(
                            "A text message has been sent to +%(msisdn)s. " +
                                "Please enter the verification code it contains.",
                            { msisdn: msisdn },
                        )}
                        <br />
                        {this.state.verifyError}
                    </div>
                    <form onSubmit={this.onContinueClick} autoComplete="off" noValidate={true}>
                        <Field
                            type="text"
                            label={_t("Verification code")}
                            autoComplete="off"
                            disabled={this.state.continueDisabled}
                            value={this.state.newPhoneNumberCode}
                            onChange={this.onChangeNewPhoneNumberCode}
                        />
                        <AccessibleButton
                            onClick={this.onContinueClick}
                            kind="primary"
                            disabled={this.state.continueDisabled || this.state.newPhoneNumberCode.length === 0}
                        >
                            {_t("Continue")}
                        </AccessibleButton>
                    </form>
                </div>
            );
        }

        const phoneCountry = (
            <CountryDropdown
                onOptionChange={this.onCountryChanged}
                className="mx_PhoneNumbers_country"
                value={this.state.phoneCountry}
                disabled={this.state.verifying}
                isSmall={true}
                showPrefix={true}
            />
        );

        return (
            <>
                {existingPhoneElements}
                <form onSubmit={this.onAddClick} autoComplete="off" noValidate={true} className="mx_PhoneNumbers_new">
                    <div className="mx_PhoneNumbers_input">
                        <Field
                            type="text"
                            label={_t("Phone Number")}
                            autoComplete="tel-national"
                            disabled={this.state.verifying}
                            prefixComponent={phoneCountry}
                            value={this.state.newPhoneNumber}
                            onChange={this.onChangeNewPhoneNumber}
                        />
                    </div>
                </form>
                {addVerifySection}
            </>
        );
    }
}<|MERGE_RESOLUTION|>--- conflicted
+++ resolved
@@ -182,11 +182,7 @@
         const phoneNumber = this.state.newPhoneNumber;
         const phoneCountry = this.state.phoneCountry;
 
-<<<<<<< HEAD
-        const task = new AddThreepid(MatrixClientPeg.get());
-=======
         const task = new AddThreepid(MatrixClientPeg.safeGet());
->>>>>>> 44f51fd1
         this.setState({ verifying: true, continueDisabled: true, addTask: task });
 
         task.addMsisdn(phoneCountry, phoneNumber)
