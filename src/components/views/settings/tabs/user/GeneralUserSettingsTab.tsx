--- conflicted
+++ resolved
@@ -222,11 +222,7 @@
         try {
             const idAccessToken = await authClient.getAccessToken({ check: false });
             await startTermsFlow(
-<<<<<<< HEAD
-                MatrixClientPeg.get(),
-=======
                 this.context,
->>>>>>> 44f51fd1
                 [new Service(SERVICE_TYPES.IS, idServerUrl, idAccessToken!)],
                 (policiesAndServices, agreedUrls, extraClassNames) => {
                     return new Promise((resolve, reject) => {
