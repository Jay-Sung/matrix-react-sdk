/*
Copyright 2015, 2016 OpenMarket Ltd
Copyright 2018-2019 New Vector Ltd

Licensed under the Apache License, Version 2.0 (the "License");
you may not use this file except in compliance with the License.
You may obtain a copy of the License at

    http://www.apache.org/licenses/LICENSE-2.0

Unless required by applicable law or agreed to in writing, software
distributed under the License is distributed on an "AS IS" BASIS,
WITHOUT WARRANTIES OR CONDITIONS OF ANY KIND, either express or implied.
See the License for the specific language governing permissions and
limitations under the License.
*/

import React from "react";
import { MatrixClient } from "matrix-js-sdk/src/client";

import type ExportE2eKeysDialog from "../../../async-components/views/dialogs/security/ExportE2eKeysDialog";
import Field from "../elements/Field";
import { MatrixClientPeg } from "../../../MatrixClientPeg";
import AccessibleButton from "../elements/AccessibleButton";
import Spinner from "../elements/Spinner";
import withValidation, { IFieldState, IValidationResult } from "../elements/Validation";
import { UserFriendlyError, _t, _td } from "../../../languageHandler";
import Modal from "../../../Modal";
import PassphraseField from "../auth/PassphraseField";
import { PASSWORD_MIN_SCORE } from "../auth/RegistrationForm";
import SetEmailDialog from "../dialogs/SetEmailDialog";
import QuestionDialog from "../dialogs/QuestionDialog";

const FIELD_OLD_PASSWORD = "field_old_password";
const FIELD_NEW_PASSWORD = "field_new_password";
const FIELD_NEW_PASSWORD_CONFIRM = "field_new_password_confirm";
type FieldType = typeof FIELD_OLD_PASSWORD | typeof FIELD_NEW_PASSWORD | typeof FIELD_NEW_PASSWORD_CONFIRM;

enum Phase {
    Edit = "edit",
    Uploading = "uploading",
    Error = "error",
}

interface IProps {
    onFinished: (outcome: {
        didSetEmail?: boolean;
        /** Was one or more other devices logged out whilst changing the password */
        didLogoutOutOtherDevices: boolean;
    }) => void;
    onError: (error: Error) => void;
    rowClassName?: string;
    buttonClassName?: string;
    buttonKind?: string;
    buttonLabel?: string;
    confirm?: boolean;
    // Whether to autoFocus the new password input
    autoFocusNewPasswordInput?: boolean;
    className?: string;
    shouldAskForEmail?: boolean;
}

interface IState {
    fieldValid: Partial<Record<FieldType, boolean>>;
    phase: Phase;
    oldPassword: string;
    newPassword: string;
    newPasswordConfirm: string;
}

export default class ChangePassword extends React.Component<IProps, IState> {
    private [FIELD_OLD_PASSWORD]: Field | null = null;
    private [FIELD_NEW_PASSWORD]: Field | null = null;
    private [FIELD_NEW_PASSWORD_CONFIRM]: Field | null = null;

    public static defaultProps: Partial<IProps> = {
        onFinished() {},
        onError() {},

        confirm: true,
    };

    public constructor(props: IProps) {
        super(props);

        this.state = {
            fieldValid: {},
            phase: Phase.Edit,
            oldPassword: "",
            newPassword: "",
            newPasswordConfirm: "",
        };
    }

    private async onChangePassword(oldPassword: string, newPassword: string): Promise<void> {
        const cli = MatrixClientPeg.safeGet();

        // if the server supports it then don't sign user out of all devices
        const serverSupportsControlOfDevicesLogout = await cli.doesServerSupportLogoutDevices();
        const userHasOtherDevices = (await cli.getDevices()).devices.length > 1;

        if (userHasOtherDevices && !serverSupportsControlOfDevicesLogout && this.props.confirm) {
            // warn about logging out all devices
            const { finished } = Modal.createDialog(QuestionDialog, {
                title: _t("Warning!"),
                description: (
                    <div>
                        <p>
                            {_t(
                                "Changing your password on this homeserver will cause all of your other devices to be " +
                                    "signed out. This will delete the message encryption keys stored on them, and may make " +
                                    "encrypted chat history unreadable.",
                            )}
                        </p>
                        <p>
                            {_t(
                                "If you want to retain access to your chat history in encrypted rooms you should first " +
                                    "export your room keys and re-import them afterwards.",
                            )}
                        </p>
                        <p>
                            {_t(
                                "You can also ask your homeserver admin to upgrade the server to change this behaviour.",
                            )}
                        </p>
                    </div>
                ),
                button: _t("Continue"),
                extraButtons: [
                    <button key="exportRoomKeys" className="mx_Dialog_primary" onClick={this.onExportE2eKeysClicked}>
                        {_t("Export E2E room keys")}
                    </button>,
                ],
            });

            const [confirmed] = await finished;
            if (!confirmed) return;
        }

        this.changePassword(cli, oldPassword, newPassword, serverSupportsControlOfDevicesLogout, userHasOtherDevices);
    }

    private changePassword(
        cli: MatrixClient,
        oldPassword: string,
        newPassword: string,
        serverSupportsControlOfDevicesLogout: boolean,
        userHasOtherDevices: boolean,
    ): void {
        const authDict = {
            type: "m.login.password",
            identifier: {
                type: "m.id.user",
                user: cli.credentials.userId,
            },
            // TODO: Remove `user` once servers support proper UIA
            // See https://github.com/matrix-org/synapse/issues/5665
            user: cli.credentials.userId ?? undefined,
            password: oldPassword,
        };

        this.setState({
            phase: Phase.Uploading,
        });

        const logoutDevices = serverSupportsControlOfDevicesLogout ? false : undefined;

        // undefined or true mean all devices signed out
        const didLogoutOutOtherDevices = !serverSupportsControlOfDevicesLogout && userHasOtherDevices;

        cli.setPassword(authDict, newPassword, logoutDevices)
            .then(
                () => {
                    if (this.props.shouldAskForEmail) {
                        return this.optionallySetEmail().then((confirmed) => {
                            this.props.onFinished({
                                didSetEmail: confirmed,
                                didLogoutOutOtherDevices,
                            });
                        });
                    } else {
                        this.props.onFinished({ didLogoutOutOtherDevices });
                    }
                },
                (err) => {
                    if (err instanceof Error) {
                        this.props.onError(err);
                    } else {
                        this.props.onError(
                            new UserFriendlyError("Error while changing password: %(error)s", {
                                error: String(err),
                                cause: undefined,
                            }),
                        );
                    }
                },
            )
            .finally(() => {
                this.setState({
                    phase: Phase.Edit,
                    oldPassword: "",
                    newPassword: "",
                    newPasswordConfirm: "",
                });
            });
    }

    /**
     * Checks the `newPass` and throws an error if it is unacceptable.
     * @param oldPass The old password
     * @param newPass The new password that the user is trying to be set
     * @param confirmPass The confirmation password where the user types the `newPass`
     * again for confirmation and should match the `newPass` before we accept their new
     * password.
     */
    private checkPassword(oldPass: string, newPass: string, confirmPass: string): void {
        if (newPass !== confirmPass) {
            throw new UserFriendlyError("New passwords don't match");
        } else if (!newPass || newPass.length === 0) {
            throw new UserFriendlyError("Passwords can't be empty");
        }
    }

    private optionallySetEmail(): Promise<boolean> {
        // Ask for an email otherwise the user has no way to reset their password
        const modal = Modal.createDialog(SetEmailDialog, {
            title: _t("Do you want to set an email address?"),
        });
        return modal.finished.then(([confirmed]) => !!confirmed);
    }

    private onExportE2eKeysClicked = (): void => {
        Modal.createDialogAsync(
            import("../../../async-components/views/dialogs/security/ExportE2eKeysDialog") as unknown as Promise<
                typeof ExportE2eKeysDialog
            >,
<<<<<<< HEAD
=======
            {
                matrixClient: MatrixClientPeg.safeGet(),
            },
>>>>>>> 0a3a1113
        );
    };

    private markFieldValid(fieldID: FieldType, valid?: boolean): void {
        const { fieldValid } = this.state;
        fieldValid[fieldID] = valid;
        this.setState({
            fieldValid,
        });
    }

    private onChangeOldPassword = (ev: React.ChangeEvent<HTMLInputElement>): void => {
        this.setState({
            oldPassword: ev.target.value,
        });
    };

    private onOldPasswordValidate = async (fieldState: IFieldState): Promise<IValidationResult> => {
        const result = await this.validateOldPasswordRules(fieldState);
        this.markFieldValid(FIELD_OLD_PASSWORD, result.valid);
        return result;
    };

    private validateOldPasswordRules = withValidation({
        rules: [
            {
                key: "required",
                test: ({ value, allowEmpty }) => allowEmpty || !!value,
                invalid: () => _t("Passwords can't be empty"),
            },
        ],
    });

    private onChangeNewPassword = (ev: React.ChangeEvent<HTMLInputElement>): void => {
        this.setState({
            newPassword: ev.target.value,
        });
    };

    private onNewPasswordValidate = (result: IValidationResult): void => {
        this.markFieldValid(FIELD_NEW_PASSWORD, result.valid);
    };

    private onChangeNewPasswordConfirm = (ev: React.ChangeEvent<HTMLInputElement>): void => {
        this.setState({
            newPasswordConfirm: ev.target.value,
        });
    };

    private onNewPasswordConfirmValidate = async (fieldState: IFieldState): Promise<IValidationResult> => {
        const result = await this.validatePasswordConfirmRules(fieldState);
        this.markFieldValid(FIELD_NEW_PASSWORD_CONFIRM, result.valid);
        return result;
    };

    private validatePasswordConfirmRules = withValidation<this>({
        rules: [
            {
                key: "required",
                test: ({ value, allowEmpty }) => allowEmpty || !!value,
                invalid: () => _t("Confirm password"),
            },
            {
                key: "match",
                test({ value }) {
                    return !value || value === this.state.newPassword;
                },
                invalid: () => _t("Passwords don't match"),
            },
        ],
    });

    private onClickChange = async (ev: React.MouseEvent | React.FormEvent): Promise<void> => {
        ev.preventDefault();

        const allFieldsValid = await this.verifyFieldsBeforeSubmit();
        if (!allFieldsValid) {
            return;
        }

        const oldPassword = this.state.oldPassword;
        const newPassword = this.state.newPassword;
        const confirmPassword = this.state.newPasswordConfirm;
        try {
            // TODO: We can remove this check (but should add some Cypress tests to
            // sanity check this flow). This logic is redundant with the input field
            // validation we do and `verifyFieldsBeforeSubmit()` above. See
            // https://github.com/matrix-org/matrix-react-sdk/pull/10615#discussion_r1167364214
            this.checkPassword(oldPassword, newPassword, confirmPassword);
            return this.onChangePassword(oldPassword, newPassword);
        } catch (err) {
            if (err instanceof Error) {
                this.props.onError(err);
            } else {
                this.props.onError(
                    new UserFriendlyError("Error while changing password: %(error)s", {
                        error: String(err),
                        cause: undefined,
                    }),
                );
            }
        }
    };

    private async verifyFieldsBeforeSubmit(): Promise<boolean> {
        // Blur the active element if any, so we first run its blur validation,
        // which is less strict than the pass we're about to do below for all fields.
        const activeElement = document.activeElement as HTMLElement;
        if (activeElement) {
            activeElement.blur();
        }

        const fieldIDsInDisplayOrder: FieldType[] = [
            FIELD_OLD_PASSWORD,
            FIELD_NEW_PASSWORD,
            FIELD_NEW_PASSWORD_CONFIRM,
        ];

        // Run all fields with stricter validation that no longer allows empty
        // values for required fields.
        for (const fieldID of fieldIDsInDisplayOrder) {
            const field = this[fieldID];
            if (!field) {
                continue;
            }
            // We must wait for these validations to finish before queueing
            // up the setState below so our setState goes in the queue after
            // all the setStates from these validate calls (that's how we
            // know they've finished).
            await field.validate({ allowEmpty: false });
        }

        // Validation and state updates are async, so we need to wait for them to complete
        // first. Queue a `setState` callback and wait for it to resolve.
        await new Promise<void>((resolve) => this.setState({}, resolve));

        if (this.allFieldsValid()) {
            return true;
        }

        const invalidField = this.findFirstInvalidField(fieldIDsInDisplayOrder);

        if (!invalidField) {
            return true;
        }

        // Focus the first invalid field and show feedback in the stricter mode
        // that no longer allows empty values for required fields.
        invalidField.focus();
        invalidField.validate({ allowEmpty: false, focused: true });
        return false;
    }

    private allFieldsValid(): boolean {
        return Object.values(this.state.fieldValid).every(Boolean);
    }

    private findFirstInvalidField(fieldIDs: FieldType[]): Field | null {
        for (const fieldID of fieldIDs) {
            if (!this.state.fieldValid[fieldID] && this[fieldID]) {
                return this[fieldID];
            }
        }
        return null;
    }

    public render(): React.ReactNode {
        const rowClassName = this.props.rowClassName;
        const buttonClassName = this.props.buttonClassName;

        switch (this.state.phase) {
            case Phase.Edit:
                return (
                    <form className={this.props.className} onSubmit={this.onClickChange}>
                        <div className={rowClassName}>
                            <Field
                                ref={(field) => (this[FIELD_OLD_PASSWORD] = field)}
                                type="password"
                                label={_t("Current password")}
                                value={this.state.oldPassword}
                                onChange={this.onChangeOldPassword}
                                onValidate={this.onOldPasswordValidate}
                            />
                        </div>
                        <div className={rowClassName}>
                            <PassphraseField
                                fieldRef={(field) => (this[FIELD_NEW_PASSWORD] = field)}
                                type="password"
                                label={_td("New Password")}
                                minScore={PASSWORD_MIN_SCORE}
                                value={this.state.newPassword}
                                autoFocus={this.props.autoFocusNewPasswordInput}
                                onChange={this.onChangeNewPassword}
                                onValidate={this.onNewPasswordValidate}
                                autoComplete="new-password"
                            />
                        </div>
                        <div className={rowClassName}>
                            <Field
                                ref={(field) => (this[FIELD_NEW_PASSWORD_CONFIRM] = field)}
                                type="password"
                                label={_t("Confirm password")}
                                value={this.state.newPasswordConfirm}
                                onChange={this.onChangeNewPasswordConfirm}
                                onValidate={this.onNewPasswordConfirmValidate}
                                autoComplete="new-password"
                            />
                        </div>
                        <AccessibleButton
                            className={buttonClassName}
                            kind={this.props.buttonKind}
                            onClick={this.onClickChange}
                        >
                            {this.props.buttonLabel || _t("Change Password")}
                        </AccessibleButton>
                    </form>
                );
            case Phase.Uploading:
                return (
                    <div className="mx_Dialog_content">
                        <Spinner />
                    </div>
                );
        }
    }
}<|MERGE_RESOLUTION|>--- conflicted
+++ resolved
@@ -234,12 +234,9 @@
             import("../../../async-components/views/dialogs/security/ExportE2eKeysDialog") as unknown as Promise<
                 typeof ExportE2eKeysDialog
             >,
-<<<<<<< HEAD
-=======
             {
                 matrixClient: MatrixClientPeg.safeGet(),
             },
->>>>>>> 0a3a1113
         );
     };
 
