/*
Copyright 2019 - 2021 The Matrix.org Foundation C.I.C.

Licensed under the Apache License, Version 2.0 (the "License");
you may not use this file except in compliance with the License.
You may obtain a copy of the License at

    http://www.apache.org/licenses/LICENSE-2.0

Unless required by applicable law or agreed to in writing, software
distributed under the License is distributed on an "AS IS" BASIS,
WITHOUT WARRANTIES OR CONDITIONS OF ANY KIND, either express or implied.
See the License for the specific language governing permissions and
limitations under the License.
*/

import React, { createRef, KeyboardEvent } from "react";
import classNames from "classnames";
import { EventStatus, IContent, MatrixEvent } from "matrix-js-sdk/src/models/event";
import { MsgType } from "matrix-js-sdk/src/@types/event";
import { Room } from "matrix-js-sdk/src/models/room";
import { logger } from "matrix-js-sdk/src/logger";
import { Composer as ComposerEvent } from "@matrix-org/analytics-events/types/typescript/Composer";

import { _t } from "../../../languageHandler";
import dis from "../../../dispatcher/dispatcher";
import EditorModel from "../../../editor/model";
import { getCaretOffsetAndText } from "../../../editor/dom";
import { htmlSerializeIfNeeded, textSerialize, containsEmote, stripEmoteCommand } from "../../../editor/serialize";
import { findEditableEvent } from "../../../utils/EventUtils";
import { parseEvent } from "../../../editor/deserialize";
import { CommandPartCreator, Part, PartCreator, SerializedPart } from "../../../editor/parts";
import EditorStateTransfer from "../../../utils/EditorStateTransfer";
import BasicMessageComposer, { REGEX_EMOTICON } from "./BasicMessageComposer";
import { CommandCategories } from "../../../SlashCommands";
import { Action } from "../../../dispatcher/actions";
import { getKeyBindingsManager } from "../../../KeyBindingsManager";
import SendHistoryManager from "../../../SendHistoryManager";
import { ActionPayload } from "../../../dispatcher/payloads";
import AccessibleButton from "../elements/AccessibleButton";
import { createRedactEventDialog } from "../dialogs/ConfirmRedactDialog";
import SettingsStore from "../../../settings/SettingsStore";
import { withMatrixClientHOC, MatrixClientProps } from "../../../contexts/MatrixClientContext";
import RoomContext from "../../../contexts/RoomContext";
import { ComposerType } from "../../../dispatcher/payloads/ComposerInsertPayload";
import { getSlashCommand, isSlashCommand, runSlashCommand, shouldSendAnyway } from "../../../editor/commands";
import { KeyBindingAction } from "../../../accessibility/KeyboardShortcuts";
import { PosthogAnalytics } from "../../../PosthogAnalytics";
import { editorRoomKey, editorStateKey } from "../../../Editing";
import DocumentOffset from "../../../editor/offset";
import { attachMentions, attachRelation } from "./SendMessageComposer";
<<<<<<< HEAD
=======
import { filterBoolean } from "../../../utils/arrays";
>>>>>>> 0a3a1113
import { MatrixClientPeg } from "../../../MatrixClientPeg";

function getHtmlReplyFallback(mxEvent: MatrixEvent): string {
    const html = mxEvent.getContent().formatted_body;
    if (!html) {
        return "";
    }
    const rootNode = new DOMParser().parseFromString(html, "text/html").body;
    const mxReply = rootNode.querySelector("mx-reply");
    return (mxReply && mxReply.outerHTML) || "";
}

function getTextReplyFallback(mxEvent: MatrixEvent): string {
    const body: string = mxEvent.getContent().body;
    const lines = body.split("\n").map((l) => l.trim());
    if (lines.length > 2 && lines[0].startsWith("> ") && lines[1].length === 0) {
        return `${lines[0]}\n\n`;
    }
    return "";
}

// exported for tests
export function createEditContent(model: EditorModel, editedEvent: MatrixEvent, replyToEvent?: MatrixEvent): IContent {
    const isEmote = containsEmote(model);
    if (isEmote) {
        model = stripEmoteCommand(model);
    }
    const isReply = !!editedEvent.replyEventId;
    let plainPrefix = "";
    let htmlPrefix = "";

    if (isReply) {
        plainPrefix = getTextReplyFallback(editedEvent);
        htmlPrefix = getHtmlReplyFallback(editedEvent);
    }

    const body = textSerialize(model);

    const newContent: IContent = {
        msgtype: isEmote ? MsgType.Emote : MsgType.Text,
        body: body,
    };
    const contentBody: IContent = {
        "msgtype": newContent.msgtype,
        "body": `${plainPrefix} * ${body}`,
        "m.new_content": newContent,
    };

    const formattedBody = htmlSerializeIfNeeded(model, {
        forceHTML: isReply,
        useMarkdown: SettingsStore.getValue("MessageComposerInput.useMarkdown"),
    });
    if (formattedBody) {
        newContent.format = "org.matrix.custom.html";
        newContent.formatted_body = formattedBody;
        contentBody.format = newContent.format;
        contentBody.formatted_body = `${htmlPrefix} * ${formattedBody}`;
    }

    // Build the mentions properties for both the content and new_content.
    attachMentions(editedEvent.sender!.userId, contentBody, model, replyToEvent, editedEvent.getContent());
    attachRelation(contentBody, { rel_type: "m.replace", event_id: editedEvent.getId() });

    return contentBody;
}

interface IEditMessageComposerProps extends MatrixClientProps {
    editState: EditorStateTransfer;
    className?: string;
}
interface IState {
    saveDisabled: boolean;
}

class EditMessageComposer extends React.Component<IEditMessageComposerProps, IState> {
    public static contextType = RoomContext;
    public context!: React.ContextType<typeof RoomContext>;

    private readonly editorRef = createRef<BasicMessageComposer>();
    private readonly dispatcherRef: string;
    private readonly replyToEvent?: MatrixEvent;
    private model!: EditorModel;

    public constructor(props: IEditMessageComposerProps, context: React.ContextType<typeof RoomContext>) {
        super(props);
        this.context = context; // otherwise React will only set it prior to render due to type def above

        const isRestored = this.createEditorModel();
        const ev = this.props.editState.getEvent();

        this.replyToEvent = ev.replyEventId ? this.context.room?.findEventById(ev.replyEventId) : undefined;

        const editContent = createEditContent(this.model, ev, this.replyToEvent);
        this.state = {
            saveDisabled: !isRestored || !this.isContentModified(editContent["m.new_content"]),
        };

        window.addEventListener("beforeunload", this.saveStoredEditorState);
        this.dispatcherRef = dis.register(this.onAction);
    }

    private getRoom(): Room {
        if (!this.context.room) {
            throw new Error(`Cannot render without room`);
        }
        return this.context.room;
    }

    private onKeyDown = (event: KeyboardEvent): void => {
        // ignore any keypress while doing IME compositions
        if (this.editorRef.current?.isComposing(event)) {
            return;
        }
        const action = getKeyBindingsManager().getMessageComposerAction(event);
        switch (action) {
            case KeyBindingAction.SendMessage:
                this.sendEdit();
                event.stopPropagation();
                event.preventDefault();
                break;
            case KeyBindingAction.CancelReplyOrEdit:
                event.stopPropagation();
                this.cancelEdit();
                break;
            case KeyBindingAction.EditPrevMessage: {
                if (this.editorRef.current?.isModified() || !this.editorRef.current?.isCaretAtStart()) {
                    return;
                }
                const previousEvent = findEditableEvent({
                    events: this.events,
                    isForward: false,
                    fromEventId: this.props.editState.getEvent().getId(),
                    matrixClient: MatrixClientPeg.safeGet(),
                });
                if (previousEvent) {
                    dis.dispatch({
                        action: Action.EditEvent,
                        event: previousEvent,
                        timelineRenderingType: this.context.timelineRenderingType,
                    });
                    event.preventDefault();
                }
                break;
            }
            case KeyBindingAction.EditNextMessage: {
                if (this.editorRef.current?.isModified() || !this.editorRef.current?.isCaretAtEnd()) {
                    return;
                }
                const nextEvent = findEditableEvent({
                    events: this.events,
                    isForward: true,
                    fromEventId: this.props.editState.getEvent().getId(),
                    matrixClient: MatrixClientPeg.safeGet(),
                });
                if (nextEvent) {
                    dis.dispatch({
                        action: Action.EditEvent,
                        event: nextEvent,
                        timelineRenderingType: this.context.timelineRenderingType,
                    });
                } else {
                    this.cancelEdit();
                }
                event.preventDefault();
                break;
            }
        }
    };

    private endEdit(): void {
        localStorage.removeItem(this.editorRoomKey);
        localStorage.removeItem(this.editorStateKey);

        // close the event editing and focus composer
        dis.dispatch({
            action: Action.EditEvent,
            event: null,
            timelineRenderingType: this.context.timelineRenderingType,
        });
        dis.dispatch({
            action: Action.FocusSendMessageComposer,
            context: this.context.timelineRenderingType,
        });
    }

    private get editorRoomKey(): string {
        return editorRoomKey(this.props.editState.getEvent().getRoomId()!, this.context.timelineRenderingType);
    }

    private get editorStateKey(): string {
        return editorStateKey(this.props.editState.getEvent().getId()!);
    }

    private get events(): MatrixEvent[] {
        const liveTimelineEvents = this.context.liveTimeline?.getEvents();
        const room = this.getRoom();
        if (!liveTimelineEvents || !room) return [];
        const pendingEvents = room.getPendingEvents();
        const isInThread = Boolean(this.props.editState.getEvent().getThread());
        return liveTimelineEvents.concat(isInThread ? [] : pendingEvents);
    }

    private cancelEdit = (): void => {
        this.endEdit();
    };

    private get shouldSaveStoredEditorState(): boolean {
        return localStorage.getItem(this.editorRoomKey) !== null;
    }

    private restoreStoredEditorState(partCreator: PartCreator): Part[] | undefined {
        const json = localStorage.getItem(this.editorStateKey);
        if (json) {
            try {
                const { parts: serializedParts } = JSON.parse(json);
                const parts: Part[] = serializedParts.map((p: SerializedPart) => partCreator.deserializePart(p));
                return parts;
            } catch (e) {
                logger.error("Error parsing editing state: ", e);
            }
        }
    }

    private clearPreviousEdit(): void {
        if (localStorage.getItem(this.editorRoomKey)) {
            localStorage.removeItem(`mx_edit_state_${localStorage.getItem(this.editorRoomKey)}`);
        }
    }

    private saveStoredEditorState = (): void => {
        const item = SendHistoryManager.createItem(this.model);
        this.clearPreviousEdit();
        localStorage.setItem(this.editorRoomKey, this.props.editState.getEvent().getId()!);
        localStorage.setItem(this.editorStateKey, JSON.stringify(item));
    };

    private isContentModified(newContent: IContent): boolean {
        // if nothing has changed then bail
        const oldContent = this.props.editState.getEvent().getContent();
        if (
            oldContent["msgtype"] === newContent["msgtype"] &&
            oldContent["body"] === newContent["body"] &&
            oldContent["format"] === newContent["format"] &&
            oldContent["formatted_body"] === newContent["formatted_body"]
        ) {
            return false;
        }
        return true;
    }

    private sendEdit = async (): Promise<void> => {
        if (this.state.saveDisabled) return;

        const editedEvent = this.props.editState.getEvent();

        PosthogAnalytics.instance.trackEvent<ComposerEvent>({
            eventName: "Composer",
            isEditing: true,
            inThread: !!editedEvent?.getThread(),
            isReply: !!editedEvent.replyEventId,
        });

        // Replace emoticon at the end of the message
        if (SettingsStore.getValue("MessageComposerInput.autoReplaceEmoji") && this.editorRef.current) {
            const caret = this.editorRef.current.getCaret();
            const position = this.model.positionForOffset(caret.offset, caret.atNodeEnd);
            this.editorRef.current.replaceEmoticon(position, REGEX_EMOTICON);
        }
        const editContent = createEditContent(this.model, editedEvent, this.replyToEvent);
        const newContent = editContent["m.new_content"];

        let shouldSend = true;

        if (newContent?.body === "") {
            this.cancelPreviousPendingEdit();
            createRedactEventDialog({
                matrixClient: MatrixClientPeg.get(),
                mxEvent: editedEvent,
                onCloseDialog: () => {
                    this.cancelEdit();
                },
            });
            return;
        }

        // If content is modified then send an updated event into the room
        if (this.isContentModified(newContent)) {
            const roomId = editedEvent.getRoomId()!;
            if (!containsEmote(this.model) && isSlashCommand(this.model)) {
                const [cmd, args, commandText] = getSlashCommand(this.model);
                if (cmd) {
                    const threadId = editedEvent?.getThread()?.id || null;
                    const [content, commandSuccessful] = await runSlashCommand(
                        MatrixClientPeg.safeGet(),
                        cmd,
                        args,
                        roomId,
                        threadId,
                    );
                    if (!commandSuccessful) {
                        return; // errored
                    }

                    if (cmd.category === CommandCategories.messages || cmd.category === CommandCategories.effects) {
                        editContent["m.new_content"] = content;
                    } else {
                        shouldSend = false;
                    }
                } else {
                    const sendAnyway = await shouldSendAnyway(commandText);
                    // re-focus the composer after QuestionDialog is closed
                    dis.dispatch({
                        action: Action.FocusAComposer,
                        context: this.context.timelineRenderingType,
                    });
                    // if !sendAnyway bail to let the user edit the composer and try again
                    if (!sendAnyway) return;
                }
            }
            if (shouldSend) {
                this.cancelPreviousPendingEdit();

                const event = this.props.editState.getEvent();
                const threadId = event.threadRootId || null;

                this.props.mxClient.sendMessage(roomId, threadId, editContent);
                dis.dispatch({ action: "message_sent" });
            }
        }

        this.endEdit();
    };

    private cancelPreviousPendingEdit(): void {
        const originalEvent = this.props.editState.getEvent();
        const previousEdit = originalEvent.replacingEvent();
        if (
            previousEdit &&
            (previousEdit.status === EventStatus.QUEUED || previousEdit.status === EventStatus.NOT_SENT)
        ) {
            this.props.mxClient.cancelPendingEvent(previousEdit);
        }
    }

    public componentWillUnmount(): void {
        // store caret and serialized parts in the
        // editorstate so it can be restored when the remote echo event tile gets rendered
        // in case we're currently editing a pending event
        const sel = document.getSelection()!;
        let caret: DocumentOffset | undefined;
        if (sel.focusNode && this.editorRef.current?.editorRef.current) {
            caret = getCaretOffsetAndText(this.editorRef.current.editorRef.current, sel).caret;
        }
        const parts = this.model.serializeParts();
        // if caret is undefined because for some reason there isn't a valid selection,
        // then when mounting the editor again with the same editor state,
        // it will set the cursor at the end.
        this.props.editState.setEditorState(caret ?? null, parts);
        window.removeEventListener("beforeunload", this.saveStoredEditorState);
        if (this.shouldSaveStoredEditorState) {
            this.saveStoredEditorState();
        }
        dis.unregister(this.dispatcherRef);
    }

    private createEditorModel(): boolean {
        const { editState } = this.props;
        const room = this.getRoom();
        const partCreator = new CommandPartCreator(room, this.props.mxClient);

        let parts: Part[];
        let isRestored = false;
        if (editState.hasEditorState()) {
            // if restoring state from a previous editor,
            // restore serialized parts from the state
            // (editState.hasEditorState() checks getSerializedParts is not null)
            parts = filterBoolean<Part>(editState.getSerializedParts()!.map((p) => partCreator.deserializePart(p)));
        } else {
            // otherwise, either restore serialized parts from localStorage or parse the body of the event
            const restoredParts = this.restoreStoredEditorState(partCreator);
            parts =
                restoredParts ||
                parseEvent(editState.getEvent(), partCreator, {
                    shouldEscape: SettingsStore.getValue("MessageComposerInput.useMarkdown"),
                });
            isRestored = !!restoredParts;
        }
        this.model = new EditorModel(parts, partCreator);
        this.saveStoredEditorState();

        return isRestored;
    }

    private onChange = (): void => {
        if (!this.state.saveDisabled || !this.editorRef.current?.isModified()) {
            return;
        }

        this.setState({
            saveDisabled: false,
        });
    };

    private onAction = (payload: ActionPayload): void => {
        if (!this.editorRef.current) return;

        if (payload.action === Action.ComposerInsert) {
            if (payload.timelineRenderingType !== this.context.timelineRenderingType) return;
            if (payload.composerType !== ComposerType.Edit) return;

            if (payload.userId) {
                this.editorRef.current?.insertMention(payload.userId);
            } else if (payload.event) {
                this.editorRef.current?.insertQuotedMessage(payload.event);
            } else if (payload.text) {
                this.editorRef.current?.insertPlaintext(payload.text);
            }
        } else if (payload.action === Action.FocusEditMessageComposer) {
            this.editorRef.current.focus();
        }
    };

    public render(): React.ReactNode {
        const room = this.getRoom();
        if (!room) return null;

        return (
            <div className={classNames("mx_EditMessageComposer", this.props.className)} onKeyDown={this.onKeyDown}>
                <BasicMessageComposer
                    ref={this.editorRef}
                    model={this.model}
                    room={room}
                    threadId={this.props.editState?.getEvent()?.getThread()?.id}
                    initialCaret={this.props.editState.getCaret() ?? undefined}
                    label={_t("Edit message")}
                    onChange={this.onChange}
                />
                <div className="mx_EditMessageComposer_buttons">
                    <AccessibleButton kind="secondary" onClick={this.cancelEdit}>
                        {_t("Cancel")}
                    </AccessibleButton>
                    <AccessibleButton kind="primary" onClick={this.sendEdit} disabled={this.state.saveDisabled}>
                        {_t("Save")}
                    </AccessibleButton>
                </div>
            </div>
        );
    }
}

const EditMessageComposerWithMatrixClient = withMatrixClientHOC(EditMessageComposer);
export default EditMessageComposerWithMatrixClient;<|MERGE_RESOLUTION|>--- conflicted
+++ resolved
@@ -49,10 +49,7 @@
 import { editorRoomKey, editorStateKey } from "../../../Editing";
 import DocumentOffset from "../../../editor/offset";
 import { attachMentions, attachRelation } from "./SendMessageComposer";
-<<<<<<< HEAD
-=======
 import { filterBoolean } from "../../../utils/arrays";
->>>>>>> 0a3a1113
 import { MatrixClientPeg } from "../../../MatrixClientPeg";
 
 function getHtmlReplyFallback(mxEvent: MatrixEvent): string {
@@ -329,7 +326,6 @@
         if (newContent?.body === "") {
             this.cancelPreviousPendingEdit();
             createRedactEventDialog({
-                matrixClient: MatrixClientPeg.get(),
                 mxEvent: editedEvent,
                 onCloseDialog: () => {
                     this.cancelEdit();
