/*
Copyright 2023 The Matrix.org Foundation C.I.C.

Licensed under the Apache License, Version 2.0 (the "License");
you may not use this file except in compliance with the License.
You may obtain a copy of the License at

    http://www.apache.org/licenses/LICENSE-2.0

Unless required by applicable law or agreed to in writing, software
distributed under the License is distributed on an "AS IS" BASIS,
WITHOUT WARRANTIES OR CONDITIONS OF ANY KIND, either express or implied.
See the License for the specific language governing permissions and
limitations under the License.
*/

import React, { useEffect, useMemo, useState } from "react";
import { Body as BodyText, IconButton, Tooltip } from "@vector-im/compound-web";
import { Icon as VideoCallIcon } from "@vector-im/compound-design-tokens/icons/video-call.svg";
import { Icon as VoiceCallIcon } from "@vector-im/compound-design-tokens/icons/voice-call.svg";
import { Icon as ThreadsIcon } from "@vector-im/compound-design-tokens/icons/threads-solid.svg";
import { Icon as NotificationsIcon } from "@vector-im/compound-design-tokens/icons/notifications-solid.svg";
import { Icon as VerifiedIcon } from "@vector-im/compound-design-tokens/icons/verified.svg";
import { Icon as ErrorIcon } from "@vector-im/compound-design-tokens/icons/error.svg";
import { Icon as PublicIcon } from "@vector-im/compound-design-tokens/icons/public.svg";
import { CallType } from "matrix-js-sdk/src/webrtc/call";
import { EventType, JoinRule, type Room } from "matrix-js-sdk/src/matrix";

import { useRoomName } from "../../../hooks/useRoomName";
import { RightPanelPhases } from "../../../stores/right-panel/RightPanelStorePhases";
import { useTopic } from "../../../hooks/room/useTopic";
import { useAccountData } from "../../../hooks/useAccountData";
import { useMatrixClientContext } from "../../../contexts/MatrixClientContext";
import { useRoomMemberCount, useRoomMembers } from "../../../hooks/useRoomMembers";
import { _t } from "../../../languageHandler";
import { Flex } from "../../utils/Flex";
import { Box } from "../../utils/Box";
import { useRoomCallStatus } from "../../../hooks/room/useRoomCallStatus";
import { useRoomThreadNotifications } from "../../../hooks/room/useRoomThreadNotifications";
import { NotificationColor } from "../../../stores/notifications/NotificationColor";
import { useGlobalNotificationState } from "../../../hooks/useGlobalNotificationState";
import SdkConfig from "../../../SdkConfig";
import { useFeatureEnabled } from "../../../hooks/useSettings";
import { placeCall } from "../../../utils/room/placeCall";
import { useEncryptionStatus } from "../../../hooks/useEncryptionStatus";
import { E2EStatus } from "../../../utils/ShieldUtils";
import FacePile from "../elements/FacePile";
import { useRoomState } from "../../../hooks/useRoomState";
import RoomAvatar from "../avatars/RoomAvatar";
import { formatCount } from "../../../utils/FormattingUtils";
import RightPanelStore from "../../../stores/right-panel/RightPanelStore";

/**
 * A helper to transform a notification color to the what the Compound Icon Button
 * expects
 */
function notificationColorToIndicator(color: NotificationColor): React.ComponentProps<typeof IconButton>["indicator"] {
    if (color <= NotificationColor.None) {
        return undefined;
    } else if (color <= NotificationColor.Grey) {
        return "default";
    } else {
        return "highlight";
    }
}

export default function RoomHeader({ room }: { room: Room }): JSX.Element {
    const client = useMatrixClientContext();

    const roomName = useRoomName(room);
    const roomTopic = useTopic(room);
    const roomState = useRoomState(room);

    const members = useRoomMembers(room, 2500);
    const memberCount = useRoomMemberCount(room, { throttleWait: 2500 });

    const { voiceCallDisabledReason, voiceCallType, videoCallDisabledReason, videoCallType } = useRoomCallStatus(room);

    const groupCallsEnabled = useFeatureEnabled("feature_group_calls");
    /**
     * A special mode where only Element Call is used. In this case we want to
     * hide the voice call button
     */
    const useElementCallExclusively = useMemo(() => {
        return SdkConfig.get("element_call").use_exclusively && groupCallsEnabled;
    }, [groupCallsEnabled]);

    const threadNotifications = useRoomThreadNotifications(room);
    const globalNotificationState = useGlobalNotificationState();

    const directRoomsList = useAccountData<Record<string, string[]>>(client, EventType.Direct);
    const [isDirectMessage, setDirectMessage] = useState(false);
    useEffect(() => {
        for (const [, dmRoomList] of Object.entries(directRoomsList)) {
            if (dmRoomList.includes(room?.roomId ?? "")) {
                setDirectMessage(true);
                break;
            }
        }
    }, [room, directRoomsList]);
    const e2eStatus = useEncryptionStatus(client, room);

    const notificationsEnabled = useFeatureEnabled("feature_notifications");

    return (
        <Flex
            as="header"
            align="center"
            gap="var(--cpd-space-3x)"
            className="mx_RoomHeader light-panel"
            onClick={() => {
                RightPanelStore.instance.showOrHidePanel(RightPanelPhases.RoomSummary);
            }}
        >
            <RoomAvatar room={room} size="40px" />
            <Box flex="1" className="mx_RoomHeader_info">
                <BodyText
                    as="div"
                    size="lg"
                    weight="semibold"
                    dir="auto"
                    title={roomName}
                    role="heading"
                    aria-level={1}
                    className="mx_RoomHeader_heading"
                >
                    {roomName}

                    {!isDirectMessage && roomState.getJoinRule() === JoinRule.Public && (
                        <Tooltip label={_t("Public room")}>
                            <PublicIcon
                                width="16px"
                                height="16px"
                                className="text-secondary"
                                aria-label={_t("Public room")}
                            />
                        </Tooltip>
                    )}

                    {isDirectMessage && e2eStatus === E2EStatus.Verified && (
                        <Tooltip label={_t("common|verified")}>
                            <VerifiedIcon
                                width="16px"
                                height="16px"
                                className="mx_Verified"
                                aria-label={_t("common|verified")}
                            />
                        </Tooltip>
                    )}

                    {isDirectMessage && e2eStatus === E2EStatus.Warning && (
                        <Tooltip label={_t("Untrusted")}>
                            <ErrorIcon
                                width="16px"
                                height="16px"
                                className="mx_Untrusted"
                                aria-label={_t("Untrusted")}
                            />
                        </Tooltip>
                    )}
                </BodyText>
                {roomTopic && (
                    <BodyText as="div" size="sm" className="mx_RoomHeader_topic">
                        {roomTopic.text}
                    </BodyText>
                )}
            </Box>
            <Flex as="nav" align="center" gap="var(--cpd-space-2x)">
                {!useElementCallExclusively && (
                    <Tooltip label={!voiceCallDisabledReason ? _t("voip|voice_call") : voiceCallDisabledReason!}>
                        <IconButton
                            disabled={!!voiceCallDisabledReason}
                            title={!voiceCallDisabledReason ? _t("voip|voice_call") : voiceCallDisabledReason!}
                            onClick={(evt) => {
                                evt.stopPropagation();
                                placeCall(room, CallType.Voice, voiceCallType);
                            }}
                        >
                            <VoiceCallIcon />
                        </IconButton>
                    </Tooltip>
                )}
                <Tooltip label={!videoCallDisabledReason ? _t("voip|video_call") : videoCallDisabledReason!}>
                    <IconButton
                        disabled={!!videoCallDisabledReason}
                        title={!videoCallDisabledReason ? _t("voip|video_call") : videoCallDisabledReason!}
                        onClick={(evt) => {
                            evt.stopPropagation();
                            placeCall(room, CallType.Video, videoCallType);
                        }}
                    >
                        <VideoCallIcon />
                    </IconButton>
                </Tooltip>
                <Tooltip label={_t("common|threads")}>
                    <IconButton
                        indicator={notificationColorToIndicator(threadNotifications)}
                        onClick={(evt) => {
                            evt.stopPropagation();
                            RightPanelStore.instance.showOrHidePanel(RightPanelPhases.ThreadPanel);
                        }}
                        title={_t("common|threads")}
                    >
                        <ThreadsIcon />
                    </IconButton>
                </Tooltip>
<<<<<<< HEAD
                {notificationsEnabled && (
                    <Tooltip label={_t("Notifications")}>
                        <IconButton
                            indicator={notificationColorToIndicator(globalNotificationState.color)}
                            onClick={(evt) => {
                                evt.stopPropagation();
                                showOrHidePanel(RightPanelPhases.NotificationPanel);
                            }}
                            title={_t("Notifications")}
                        >
                            <NotificationsIcon />
                        </IconButton>
                    </Tooltip>
                )}
=======
                <Tooltip label={_t("Notifications")}>
                    <IconButton
                        indicator={notificationColorToIndicator(globalNotificationState.color)}
                        onClick={(evt) => {
                            evt.stopPropagation();
                            RightPanelStore.instance.showOrHidePanel(RightPanelPhases.NotificationPanel);
                        }}
                        title={_t("Notifications")}
                    >
                        <NotificationsIcon />
                    </IconButton>
                </Tooltip>
>>>>>>> dce42d32
            </Flex>
            {!isDirectMessage && (
                <BodyText
                    as="div"
                    size="sm"
                    weight="medium"
                    aria-label={_t("%(count)s members", { count: memberCount })}
                    onClick={(e: React.MouseEvent) => {
                        RightPanelStore.instance.showOrHidePanel(RightPanelPhases.RoomMemberList);
                        e.stopPropagation();
                    }}
                >
                    <FacePile
                        className="mx_RoomHeader_members"
                        members={members.slice(0, 3)}
                        size="20px"
                        overflow={false}
                        viewUserOnClick={false}
                    >
                        {formatCount(memberCount)}
                    </FacePile>
                </BodyText>
            )}
        </Flex>
    );
}<|MERGE_RESOLUTION|>--- conflicted
+++ resolved
@@ -204,14 +204,13 @@
                         <ThreadsIcon />
                     </IconButton>
                 </Tooltip>
-<<<<<<< HEAD
                 {notificationsEnabled && (
                     <Tooltip label={_t("Notifications")}>
                         <IconButton
                             indicator={notificationColorToIndicator(globalNotificationState.color)}
                             onClick={(evt) => {
                                 evt.stopPropagation();
-                                showOrHidePanel(RightPanelPhases.NotificationPanel);
+                                RightPanelStore.instance.showOrHidePanel(RightPanelPhases.NotificationPanel);
                             }}
                             title={_t("Notifications")}
                         >
@@ -219,20 +218,6 @@
                         </IconButton>
                     </Tooltip>
                 )}
-=======
-                <Tooltip label={_t("Notifications")}>
-                    <IconButton
-                        indicator={notificationColorToIndicator(globalNotificationState.color)}
-                        onClick={(evt) => {
-                            evt.stopPropagation();
-                            RightPanelStore.instance.showOrHidePanel(RightPanelPhases.NotificationPanel);
-                        }}
-                        title={_t("Notifications")}
-                    >
-                        <NotificationsIcon />
-                    </IconButton>
-                </Tooltip>
->>>>>>> dce42d32
             </Flex>
             {!isDirectMessage && (
                 <BodyText
