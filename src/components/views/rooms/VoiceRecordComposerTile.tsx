/*
Copyright 2021 The Matrix.org Foundation C.I.C.

Licensed under the Apache License, Version 2.0 (the "License");
you may not use this file except in compliance with the License.
You may obtain a copy of the License at

    http://www.apache.org/licenses/LICENSE-2.0

Unless required by applicable law or agreed to in writing, software
distributed under the License is distributed on an "AS IS" BASIS,
WITHOUT WARRANTIES OR CONDITIONS OF ANY KIND, either express or implied.
See the License for the specific language governing permissions and
limitations under the License.
*/

import AccessibleTooltipButton from "../elements/AccessibleTooltipButton";
import { _t } from "../../../languageHandler";
import React, { ReactNode } from "react";
import {
    RecordingState,
    VoiceRecording,
} from "../../../voice/VoiceRecording";
import { Room } from "matrix-js-sdk/src/models/room";
import { MatrixClientPeg } from "../../../MatrixClientPeg";
import classNames from "classnames";
import LiveRecordingWaveform from "../audio_messages/LiveRecordingWaveform";
import { replaceableComponent } from "../../../utils/replaceableComponent";
import LiveRecordingClock from "../audio_messages/LiveRecordingClock";
import { VoiceRecordingStore } from "../../../stores/VoiceRecordingStore";
<<<<<<< HEAD
import {UPDATE_EVENT} from "../../../stores/AsyncStore";
import RecordingPlayback from "../audio_messages/RecordingPlayback";
=======
import { UPDATE_EVENT } from "../../../stores/AsyncStore";
import RecordingPlayback from "../voice_messages/RecordingPlayback";
>>>>>>> 6b8c38af
import { MsgType } from "matrix-js-sdk/src/@types/event";
import Modal from "../../../Modal";
import ErrorDialog from "../dialogs/ErrorDialog";
import MediaDeviceHandler from "../../../MediaDeviceHandler";

interface IProps {
    room: Room;
}

interface IState {
    recorder?: VoiceRecording;
    recordingPhase?: RecordingState;
}

/**
 * Container tile for rendering the voice message recorder in the composer.
 */
@replaceableComponent("views.rooms.VoiceRecordComposerTile")
export default class VoiceRecordComposerTile extends React.PureComponent<IProps, IState> {
    public constructor(props) {
        super(props);

        this.state = {
            recorder: null, // no recording started by default
        };
    }

    public async componentWillUnmount() {
        await VoiceRecordingStore.instance.disposeRecording();
    }

<<<<<<< HEAD
=======
    private onRecordingUpdate = (update: IRecordingUpdate): void => {
        this.waveform = update.waveform;
        this.seconds = update.timeSeconds;

        if (this.scheduledAnimationFrame) {
            return;
        }

        this.scheduledAnimationFrame = true;
        // The audio recorder flushes data faster than the screen refresh rate
        // Using requestAnimationFrame makes sure that we only flush the data
        // to react once per tick to avoid unneeded work.
        requestAnimationFrame(() => {
            // The waveform and the downsample target are pretty close, so we should be fine to
            // do this, despite the docs on arrayFastResample.
            const bars = arrayFastResample(Array.from(this.waveform), RECORDING_PLAYBACK_SAMPLES);
            this.setState({
                // The incoming data is between zero and one, but typically even screaming into a
                // microphone won't send you over 0.6, so we artificially adjust the gain for the
                // waveform. This results in a slightly more cinematic/animated waveform for the
                // user.
                relHeights: bars.map(b => percentageOf(b, 0, 0.50)),
                seconds: this.seconds,
            });
            this.scheduledAnimationFrame = false;
        });
    };

>>>>>>> 6b8c38af
    // called by composer
    public async send() {
        if (!this.state.recorder) {
            throw new Error("No recording started - cannot send anything");
        }

        await this.state.recorder.stop();
        const upload = await this.state.recorder.upload(this.props.room.roomId);
        MatrixClientPeg.get().sendMessage(this.props.room.roomId, {
            "body": "Voice message",
            //"msgtype": "org.matrix.msc2516.voice",
            "msgtype": MsgType.Audio,
            "url": upload.mxc,
            "file": upload.encrypted,
            "info": {
                duration: Math.round(this.state.recorder.durationSeconds * 1000),
                mimetype: this.state.recorder.contentType,
                size: this.state.recorder.contentLength,
            },

            // MSC1767 + Ideals of MSC2516 as MSC3245
            // https://github.com/matrix-org/matrix-doc/pull/3245
            "org.matrix.msc1767.text": "Voice message",
            "org.matrix.msc1767.file": {
                url: upload.mxc,
                file: upload.encrypted,
                name: "Voice message.ogg",
                mimetype: this.state.recorder.contentType,
                size: this.state.recorder.contentLength,
            },
            "org.matrix.msc1767.audio": {
                duration: Math.round(this.state.recorder.durationSeconds * 1000),

                // https://github.com/matrix-org/matrix-doc/pull/3246
                waveform: this.state.recorder.getPlayback().waveform.map(v => Math.round(v * 1024)),
            },
            "org.matrix.msc3245.voice": {}, // No content, this is a rendering hint
        });
        await this.disposeRecording();
    }

    private async disposeRecording() {
        await VoiceRecordingStore.instance.disposeRecording();

        // Reset back to no recording, which means no phase (ie: restart component entirely)
        this.setState({ recorder: null, recordingPhase: null });
    }

    private onCancel = async () => {
        await this.disposeRecording();
    };

    private onRecordStartEndClick = async () => {
        if (this.state.recorder) {
            await this.state.recorder.stop();
            return;
        }

        // The "microphone access error" dialogs are used a lot, so let's functionify them
        const accessError = () => {
            Modal.createTrackedDialog('Microphone Access Error', '', ErrorDialog, {
                title: _t("Unable to access your microphone"),
                description: <>
                    <p>{_t(
                        "We were unable to access your microphone. Please check your browser settings and try again.",
                    )}</p>
                </>,
            });
        };

        // Do a sanity test to ensure we're about to grab a valid microphone reference. Things might
        // change between this and recording, but at least we will have tried.
        try {
            const devices = await MediaDeviceHandler.getDevices();
            if (!devices?.['audioInput']?.length) {
                Modal.createTrackedDialog('No Microphone Error', '', ErrorDialog, {
                    title: _t("No microphone found"),
                    description: <>
                        <p>{_t(
                            "We didn't find a microphone on your device. Please check your settings and try again.",
                        )}</p>
                    </>,
                });
                return;
            }
            // else we probably have a device that is good enough
        } catch (e) {
            console.error("Error getting devices: ", e);
            accessError();
            return;
        }

        try {
            const recorder = VoiceRecordingStore.instance.startRecording();
            await recorder.start();

            // We don't need to remove the listener: the recorder will clean that up for us.
            recorder.on(UPDATE_EVENT, (ev: RecordingState) => {
                if (ev === RecordingState.EndingSoon) return; // ignore this state: it has no UI purpose here
                this.setState({ recordingPhase: ev });
            });

            this.setState({ recorder, recordingPhase: RecordingState.Started });
        } catch (e) {
            console.error("Error starting recording: ", e);
            accessError();

            // noinspection ES6MissingAwait - if this goes wrong we don't want it to affect the call stack
            VoiceRecordingStore.instance.disposeRecording();
        }
    };

    private renderWaveformArea(): ReactNode {
        if (!this.state.recorder) return null; // no recorder means we're not recording: no waveform

        if (this.state.recordingPhase !== RecordingState.Started) {
            // TODO: @@ TR: Should we disable this during upload? What does a failed upload look like?
            return <RecordingPlayback playback={this.state.recorder.getPlayback()} />;
        }

        // only other UI is the recording-in-progress UI
        return <div className="mx_MediaBody mx_VoiceMessagePrimaryContainer mx_VoiceRecordComposerTile_recording">
            <LiveRecordingClock recorder={this.state.recorder} />
            <LiveRecordingWaveform recorder={this.state.recorder} />
        </div>;
    }

    public render(): ReactNode {
        let recordingInfo;
        let deleteButton;
        if (!this.state.recordingPhase || this.state.recordingPhase === RecordingState.Started) {
            const classes = classNames({
                'mx_MessageComposer_button': !this.state.recorder,
                'mx_MessageComposer_voiceMessage': !this.state.recorder,
                'mx_VoiceRecordComposerTile_stop': this.state.recorder?.isRecording,
            });

            let tooltip = _t("Record a voice message");
            if (!!this.state.recorder) {
                tooltip = _t("Stop the recording");
            }

            let stopOrRecordBtn = <AccessibleTooltipButton
                className={classes}
                onClick={this.onRecordStartEndClick}
                title={tooltip}
            />;
            if (this.state.recorder && !this.state.recorder?.isRecording) {
                stopOrRecordBtn = null;
            }

            recordingInfo = stopOrRecordBtn;
        }

        if (this.state.recorder && this.state.recordingPhase !== RecordingState.Uploading) {
            deleteButton = <AccessibleTooltipButton
                className='mx_VoiceRecordComposerTile_delete'
                title={_t("Delete recording")}
                onClick={this.onCancel}
            />;
        }

        return (<>
            {deleteButton}
            {this.renderWaveformArea()}
            {recordingInfo}
        </>);
    }
}<|MERGE_RESOLUTION|>--- conflicted
+++ resolved
@@ -28,13 +28,8 @@
 import { replaceableComponent } from "../../../utils/replaceableComponent";
 import LiveRecordingClock from "../audio_messages/LiveRecordingClock";
 import { VoiceRecordingStore } from "../../../stores/VoiceRecordingStore";
-<<<<<<< HEAD
-import {UPDATE_EVENT} from "../../../stores/AsyncStore";
+import { UPDATE_EVENT } from "../../../stores/AsyncStore";
 import RecordingPlayback from "../audio_messages/RecordingPlayback";
-=======
-import { UPDATE_EVENT } from "../../../stores/AsyncStore";
-import RecordingPlayback from "../voice_messages/RecordingPlayback";
->>>>>>> 6b8c38af
 import { MsgType } from "matrix-js-sdk/src/@types/event";
 import Modal from "../../../Modal";
 import ErrorDialog from "../dialogs/ErrorDialog";
@@ -66,37 +61,6 @@
         await VoiceRecordingStore.instance.disposeRecording();
     }
 
-<<<<<<< HEAD
-=======
-    private onRecordingUpdate = (update: IRecordingUpdate): void => {
-        this.waveform = update.waveform;
-        this.seconds = update.timeSeconds;
-
-        if (this.scheduledAnimationFrame) {
-            return;
-        }
-
-        this.scheduledAnimationFrame = true;
-        // The audio recorder flushes data faster than the screen refresh rate
-        // Using requestAnimationFrame makes sure that we only flush the data
-        // to react once per tick to avoid unneeded work.
-        requestAnimationFrame(() => {
-            // The waveform and the downsample target are pretty close, so we should be fine to
-            // do this, despite the docs on arrayFastResample.
-            const bars = arrayFastResample(Array.from(this.waveform), RECORDING_PLAYBACK_SAMPLES);
-            this.setState({
-                // The incoming data is between zero and one, but typically even screaming into a
-                // microphone won't send you over 0.6, so we artificially adjust the gain for the
-                // waveform. This results in a slightly more cinematic/animated waveform for the
-                // user.
-                relHeights: bars.map(b => percentageOf(b, 0, 0.50)),
-                seconds: this.seconds,
-            });
-            this.scheduledAnimationFrame = false;
-        });
-    };
-
->>>>>>> 6b8c38af
     // called by composer
     public async send() {
         if (!this.state.recorder) {
