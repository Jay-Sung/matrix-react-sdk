--- conflicted
+++ resolved
@@ -132,11 +132,8 @@
         super(props);
         this.state = {
             showPillAvatar: SettingsStore.getValue("Pill.shouldShowPillAvatar"),
-<<<<<<< HEAD
+            surroundWith: SettingsStore.getValue("MessageComposerInput.surroundWith"),
             showVisualBell: false,
-=======
-            surroundWith: SettingsStore.getValue("MessageComposerInput.surroundWith"),
->>>>>>> c6085a1a
         };
 
         this.emoticonSettingHandle = SettingsStore.watchSetting('MessageComposerInput.autoReplaceEmoji', null,
@@ -443,7 +440,27 @@
         const model = this.props.model;
         let handled = false;
 
-<<<<<<< HEAD
+        if (this.state.surroundWith && document.getSelection().type !== "Caret") {
+            // This surrounds the selected text with a character. This is
+            // intentionally left out of the keybinding manager as the keybinds
+            // here shouldn't be changeable
+
+            const selectionRange = getRangeForSelection(
+                this.editorRef.current,
+                this.props.model,
+                document.getSelection(),
+            );
+            // trim the range as we want it to exclude leading/trailing spaces
+            selectionRange.trim();
+
+            if ([...SURROUND_WITH_DOUBLE_CHARACTERS.keys(), ...SURROUND_WITH_CHARACTERS].includes(event.key)) {
+                this.historyManager.ensureLastChangesPushed(this.props.model);
+                this.modifiedFlag = true;
+                toggleInlineFormat(selectionRange, event.key, SURROUND_WITH_DOUBLE_CHARACTERS.get(event.key));
+                handled = true;
+            }
+        }
+
         const autocompleteAction = getKeyBindingsManager().getAutocompleteAction(event);
         if (model.autoComplete && model.autoComplete.hasCompletions()) {
             const autoComplete = model.autoComplete;
@@ -480,27 +497,6 @@
             event.preventDefault();
             event.stopPropagation();
             return;
-=======
-        if (this.state.surroundWith && document.getSelection().type != "Caret") {
-            // This surrounds the selected text with a character. This is
-            // intentionally left out of the keybinding manager as the keybinds
-            // here shouldn't be changeable
-
-            const selectionRange = getRangeForSelection(
-                this.editorRef.current,
-                this.props.model,
-                document.getSelection(),
-            );
-            // trim the range as we want it to exclude leading/trailing spaces
-            selectionRange.trim();
-
-            if ([...SURROUND_WITH_DOUBLE_CHARACTERS.keys(), ...SURROUND_WITH_CHARACTERS].includes(event.key)) {
-                this.historyManager.ensureLastChangesPushed(this.props.model);
-                this.modifiedFlag = true;
-                toggleInlineFormat(selectionRange, event.key, SURROUND_WITH_DOUBLE_CHARACTERS.get(event.key));
-                handled = true;
-            }
->>>>>>> c6085a1a
         }
 
         const action = getKeyBindingsManager().getMessageComposerAction(event);
