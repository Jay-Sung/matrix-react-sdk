/*
Copyright 2019 - 2023 The Matrix.org Foundation C.I.C.

Licensed under the Apache License, Version 2.0 (the "License");
you may not use this file except in compliance with the License.
You may obtain a copy of the License at

    http://www.apache.org/licenses/LICENSE-2.0

Unless required by applicable law or agreed to in writing, software
distributed under the License is distributed on an "AS IS" BASIS,
WITHOUT WARRANTIES OR CONDITIONS OF ANY KIND, either express or implied.
See the License for the specific language governing permissions and
limitations under the License.
*/

import React, { createRef, KeyboardEvent, SyntheticEvent } from "react";
import EMOJI_REGEX from "emojibase-regex";
import { IContent, MatrixEvent, IEventRelation, IMentions } from "matrix-js-sdk/src/models/event";
import { DebouncedFunc, throttle } from "lodash";
import { EventType, MsgType, RelationType } from "matrix-js-sdk/src/@types/event";
import { logger } from "matrix-js-sdk/src/logger";
import { Room } from "matrix-js-sdk/src/models/room";
import { Composer as ComposerEvent } from "@matrix-org/analytics-events/types/typescript/Composer";
import { THREAD_RELATION_TYPE } from "matrix-js-sdk/src/models/thread";

import dis from "../../../dispatcher/dispatcher";
import EditorModel from "../../../editor/model";
import {
    containsEmote,
    htmlSerializeIfNeeded,
    startsWith,
    stripEmoteCommand,
    stripPrefix,
    textSerialize,
    unescapeMessage,
} from "../../../editor/serialize";
import BasicMessageComposer, { REGEX_EMOTICON } from "./BasicMessageComposer";
import { CommandPartCreator, Part, PartCreator, SerializedPart, Type } from "../../../editor/parts";
import { findEditableEvent } from "../../../utils/EventUtils";
import SendHistoryManager from "../../../SendHistoryManager";
import { CommandCategories } from "../../../SlashCommands";
import ContentMessages from "../../../ContentMessages";
import { withMatrixClientHOC, MatrixClientProps } from "../../../contexts/MatrixClientContext";
import { Action } from "../../../dispatcher/actions";
import { containsEmoji } from "../../../effects/utils";
import { CHAT_EFFECTS } from "../../../effects";
import { MatrixClientPeg } from "../../../MatrixClientPeg";
import { getKeyBindingsManager } from "../../../KeyBindingsManager";
import SettingsStore from "../../../settings/SettingsStore";
import { RoomPermalinkCreator } from "../../../utils/permalinks/Permalinks";
import { ActionPayload } from "../../../dispatcher/payloads";
import { decorateStartSendingTime, sendRoundTripMetric } from "../../../sendTimePerformanceMetrics";
import RoomContext, { TimelineRenderingType } from "../../../contexts/RoomContext";
import DocumentPosition from "../../../editor/position";
import { ComposerType } from "../../../dispatcher/payloads/ComposerInsertPayload";
import { getSlashCommand, isSlashCommand, runSlashCommand, shouldSendAnyway } from "../../../editor/commands";
import { KeyBindingAction } from "../../../accessibility/KeyboardShortcuts";
import { PosthogAnalytics } from "../../../PosthogAnalytics";
import { addReplyToMessageContent } from "../../../utils/Reply";
import { doMaybeLocalRoomAction } from "../../../utils/local-room";
import { Caret } from "../../../editor/caret";
import { IDiff } from "../../../editor/diff";
import { getBlobSafeMimeType } from "../../../utils/blobs";

/**
 * Build the mentions information based on the editor model (and any related events):
 *
 * 1. Search the model parts for room or user pills and fill in the mentions object.
 * 2. If this is a reply to another event, include any user mentions from that
 *    (but do not include a room mention).
 *
 * @param sender - The Matrix ID of the user sending the event.
 * @param content - The event content.
 * @param model - The editor model to search for mentions, null if there is no editor.
 * @param replyToEvent - The event being replied to or undefined if it is not a reply.
 * @param editedContent - The content of the parent event being edited.
 */
export function attachMentions(
    sender: string,
    content: IContent,
    model: EditorModel | null,
    replyToEvent: MatrixEvent | undefined,
    editedContent: IContent | null = null,
): void {
    // If this feature is disabled, do nothing.
    if (!SettingsStore.getValue("feature_intentional_mentions")) {
        return;
    }

    // The mentions property *always* gets included to disable legacy push rules.
    const mentions: IMentions = (content["m.mentions"] = {});

    const userMentions = new Set<string>();
    let roomMention = false;

    // If there's a reply, initialize the mentioned users as the sender of that
    // event + any mentioned users in that event.
    if (replyToEvent) {
        userMentions.add(replyToEvent.sender!.userId);
        // TODO What do we do if the reply event *doeesn't* have this property?
        // Try to fish out replies from the contents?
        const userIds = replyToEvent.getContent()["m.mentions"]?.user_ids;
        if (Array.isArray(userIds)) {
            userIds.forEach((userId) => userMentions.add(userId));
        }
    }

    // If user provided content is available, check to see if any users are mentioned.
    if (model) {
        // Add any mentioned users in the current content.
        for (const part of model.parts) {
            if (part.type === Type.UserPill) {
                userMentions.add(part.resourceId);
            } else if (part.type === Type.AtRoomPill) {
                roomMention = true;
            }
        }
    }

    // Ensure the *current* user isn't listed in the mentioned users.
    userMentions.delete(sender);

    // Finally, if this event is editing a previous event, only include users who
    // were not previously mentioned and a room mention if the previous event was
    // not a room mention.
    if (editedContent) {
        // First, the new event content gets the *full* set of users.
        const newContent = content["m.new_content"];
        const newMentions: IMentions = (newContent["m.mentions"] = {});

        // Only include the users/room if there is any content.
        if (userMentions.size) {
            newMentions.user_ids = [...userMentions];
        }
        if (roomMention) {
            newMentions.room = true;
        }

        // Fetch the mentions from the original event and remove any previously
        // mentioned users.
        const prevMentions = editedContent["m.mentions"];
        if (Array.isArray(prevMentions?.user_ids)) {
            prevMentions!.user_ids.forEach((userId) => userMentions.delete(userId));
        }

        // If the original event mentioned the room, nothing to do here.
        if (prevMentions?.room) {
            roomMention = false;
        }
    }

    // Only include the users/room if there is any content.
    if (userMentions.size) {
        mentions.user_ids = [...userMentions];
    }
    if (roomMention) {
        mentions.room = true;
    }
}

// Merges favouring the given relation
export function attachRelation(content: IContent, relation?: IEventRelation): void {
    if (relation) {
        content["m.relates_to"] = {
            ...(content["m.relates_to"] || {}),
            ...relation,
        };
    }
}

// exported for tests
export function createMessageContent(
    sender: string,
    model: EditorModel,
    replyToEvent: MatrixEvent | undefined,
    relation: IEventRelation | undefined,
    permalinkCreator?: RoomPermalinkCreator,
    includeReplyLegacyFallback = true,
): IContent {
    const isEmote = containsEmote(model);
    if (isEmote) {
        model = stripEmoteCommand(model);
    }
    if (startsWith(model, "//")) {
        model = stripPrefix(model, "/");
    }
    model = unescapeMessage(model);

    const body = textSerialize(model);

    const content: IContent = {
        msgtype: isEmote ? MsgType.Emote : MsgType.Text,
        body: body,
    };
    const formattedBody = htmlSerializeIfNeeded(model, {
        forceHTML: !!replyToEvent,
        useMarkdown: SettingsStore.getValue("MessageComposerInput.useMarkdown"),
    });
    if (formattedBody) {
        content.format = "org.matrix.custom.html";
        content.formatted_body = formattedBody;
    }

    // Build the mentions property and add it to the event content.
    attachMentions(sender, content, model, replyToEvent);

    attachRelation(content, relation);
    if (replyToEvent) {
        addReplyToMessageContent(content, replyToEvent, {
            permalinkCreator,
            includeLegacyFallback: includeReplyLegacyFallback,
        });
    }

    return content;
}

// exported for tests
export function isQuickReaction(model: EditorModel): boolean {
    const parts = model.parts;
    if (parts.length == 0) return false;
    const text = textSerialize(model);
    // shortcut takes the form "+:emoji:" or "+ :emoji:""
    // can be in 1 or 2 parts
    if (parts.length <= 2) {
        const hasShortcut = text.startsWith("+") || text.startsWith("+ ");
        const emojiMatch = text.match(EMOJI_REGEX);
        if (hasShortcut && emojiMatch && emojiMatch.length == 1) {
            return emojiMatch[0] === text.substring(1) || emojiMatch[0] === text.substring(2);
        }
    }
    return false;
}

interface ISendMessageComposerProps extends MatrixClientProps {
    room: Room;
    placeholder?: string;
    permalinkCreator?: RoomPermalinkCreator;
    relation?: IEventRelation;
    replyToEvent?: MatrixEvent;
    disabled?: boolean;
    onChange?(model: EditorModel): void;
    includeReplyLegacyFallback?: boolean;
    toggleStickerPickerOpen: () => void;
}

export class SendMessageComposer extends React.Component<ISendMessageComposerProps> {
    public static contextType = RoomContext;
    public context!: React.ContextType<typeof RoomContext>;

    private readonly prepareToEncrypt?: DebouncedFunc<() => void>;
    private readonly editorRef = createRef<BasicMessageComposer>();
    private model: EditorModel;
    private currentlyComposedEditorState: SerializedPart[] | null = null;
    private dispatcherRef: string;
    private sendHistoryManager: SendHistoryManager;

    public static defaultProps = {
        includeReplyLegacyFallback: true,
    };

    public constructor(props: ISendMessageComposerProps, context: React.ContextType<typeof RoomContext>) {
        super(props, context);
        this.context = context; // otherwise React will only set it prior to render due to type def above

        if (this.props.mxClient.isCryptoEnabled() && this.props.mxClient.isRoomEncrypted(this.props.room.roomId)) {
            this.prepareToEncrypt = throttle(
                () => {
                    this.props.mxClient.prepareToEncrypt(this.props.room);
                },
                60000,
                { leading: true, trailing: false },
            );
        }

        window.addEventListener("beforeunload", this.saveStoredEditorState);

        const partCreator = new CommandPartCreator(this.props.room, this.props.mxClient);
        const parts = this.restoreStoredEditorState(partCreator) || [];
        this.model = new EditorModel(parts, partCreator);
        this.dispatcherRef = dis.register(this.onAction);
        this.sendHistoryManager = new SendHistoryManager(this.props.room.roomId, "mx_cider_history_");
    }

    public componentDidUpdate(prevProps: ISendMessageComposerProps): void {
        const replyingToThread = this.props.relation?.key === THREAD_RELATION_TYPE.name;
        const differentEventTarget = this.props.relation?.event_id !== prevProps.relation?.event_id;

        const threadChanged = replyingToThread && differentEventTarget;
        if (threadChanged) {
            const partCreator = new CommandPartCreator(this.props.room, this.props.mxClient);
            const parts = this.restoreStoredEditorState(partCreator) || [];
            this.model.reset(parts);
            this.editorRef.current?.focus();
        }
    }

    private onKeyDown = (event: KeyboardEvent): void => {
        // ignore any keypress while doing IME compositions
        if (this.editorRef.current?.isComposing(event)) {
            return;
        }
        const replyingToThread = this.props.relation?.key === THREAD_RELATION_TYPE.name;
        const action = getKeyBindingsManager().getMessageComposerAction(event);
        switch (action) {
            case KeyBindingAction.SendMessage:
                this.sendMessage();
                event.preventDefault();
                break;
            case KeyBindingAction.SelectPrevSendHistory:
            case KeyBindingAction.SelectNextSendHistory: {
                // Try select composer history
                const selected = this.selectSendHistory(action === KeyBindingAction.SelectPrevSendHistory);
                if (selected) {
                    // We're selecting history, so prevent the key event from doing anything else
                    event.preventDefault();
                }
                break;
            }
            case KeyBindingAction.ShowStickerPicker: {
                if (!SettingsStore.getValue("MessageComposerInput.showStickersButton")) {
                    return; // Do nothing if there is no Stickers button
                }
                this.props.toggleStickerPickerOpen();
                event.preventDefault();
                break;
            }
            case KeyBindingAction.EditPrevMessage:
                // selection must be collapsed and caret at start
                if (this.editorRef.current?.isSelectionCollapsed() && this.editorRef.current?.isCaretAtStart()) {
                    const events = this.context.liveTimeline
                        ?.getEvents()
                        .concat(replyingToThread ? [] : this.props.room.getPendingEvents());
                    const editEvent = events
                        ? findEditableEvent({
                              events,
                              isForward: false,
<<<<<<< HEAD
                              matrixClient: MatrixClientPeg.get(),
=======
                              matrixClient: MatrixClientPeg.safeGet(),
>>>>>>> 44f51fd1
                          })
                        : undefined;
                    if (editEvent) {
                        // We're selecting history, so prevent the key event from doing anything else
                        event.preventDefault();
                        dis.dispatch({
                            action: Action.EditEvent,
                            event: editEvent,
                            timelineRenderingType: this.context.timelineRenderingType,
                        });
                    }
                }
                break;
            case KeyBindingAction.CancelReplyOrEdit:
                if (!!this.context.replyToEvent) {
                    dis.dispatch({
                        action: "reply_to_event",
                        event: null,
                        context: this.context.timelineRenderingType,
                    });
                    event.preventDefault();
                    event.stopPropagation();
                }
                break;
        }
    };

    // we keep sent messages/commands in a separate history (separate from undo history)
    // so you can alt+up/down in them
    private selectSendHistory(up: boolean): boolean {
        const delta = up ? -1 : 1;
        // True if we are not currently selecting history, but composing a message
        if (this.sendHistoryManager.currentIndex === this.sendHistoryManager.history.length) {
            // We can't go any further - there isn't any more history, so nop.
            if (!up) {
                return false;
            }
            this.currentlyComposedEditorState = this.model.serializeParts();
        } else if (
            this.currentlyComposedEditorState &&
            this.sendHistoryManager.currentIndex + delta === this.sendHistoryManager.history.length
        ) {
            // True when we return to the message being composed currently
            this.model.reset(this.currentlyComposedEditorState);
            this.sendHistoryManager.currentIndex = this.sendHistoryManager.history.length;
            return true;
        }
        const { parts, replyEventId } = this.sendHistoryManager.getItem(delta);
        dis.dispatch({
            action: "reply_to_event",
            event: replyEventId ? this.props.room.findEventById(replyEventId) : null,
            context: this.context.timelineRenderingType,
        });
        if (parts) {
            this.model.reset(parts);
            this.editorRef.current?.focus();
        }
        return true;
    }

    private sendQuickReaction(): void {
        const timeline = this.context.liveTimeline;
        if (!timeline) return;
        const events = timeline.getEvents();
        const reaction = this.model.parts[1].text;
        for (let i = events.length - 1; i >= 0; i--) {
            if (events[i].getType() === EventType.RoomMessage) {
                let shouldReact = true;
                const lastMessage = events[i];
                const userId = MatrixClientPeg.safeGet().getSafeUserId();
                const messageReactions = this.props.room.relations.getChildEventsForEvent(
                    lastMessage.getId()!,
                    RelationType.Annotation,
                    EventType.Reaction,
                );

                // if we have already sent this reaction, don't redact but don't re-send
                if (messageReactions) {
                    const myReactionEvents =
                        messageReactions.getAnnotationsBySender()?.[userId] || new Set<MatrixEvent>();
                    const myReactionKeys = [...myReactionEvents]
                        .filter((event) => !event.isRedacted())
                        .map((event) => event.getRelation()?.key);
                    shouldReact = !myReactionKeys.includes(reaction);
                }
                if (shouldReact) {
                    MatrixClientPeg.safeGet().sendEvent(lastMessage.getRoomId()!, EventType.Reaction, {
                        "m.relates_to": {
                            rel_type: RelationType.Annotation,
                            event_id: lastMessage.getId(),
                            key: reaction,
                        },
                    });
                    dis.dispatch({ action: "message_sent" });
                }
                break;
            }
        }
    }

    public async sendMessage(): Promise<void> {
        const model = this.model;

        if (model.isEmpty) {
            return;
        }

        const posthogEvent: ComposerEvent = {
            eventName: "Composer",
            isEditing: false,
            isLocation: false,
            isReply: !!this.props.replyToEvent,
            inThread: this.props.relation?.rel_type === THREAD_RELATION_TYPE.name,
        };
        if (posthogEvent.inThread && this.props.relation!.event_id) {
            const threadRoot = this.props.room.findEventById(this.props.relation!.event_id);
            posthogEvent.startsThread = threadRoot?.getThread()?.events.length === 1;
        }
        PosthogAnalytics.instance.trackEvent<ComposerEvent>(posthogEvent);

        // Replace emoticon at the end of the message
        if (SettingsStore.getValue("MessageComposerInput.autoReplaceEmoji")) {
            const indexOfLastPart = model.parts.length - 1;
            const positionInLastPart = model.parts[indexOfLastPart].text.length;
            this.editorRef.current?.replaceEmoticon(
                new DocumentPosition(indexOfLastPart, positionInLastPart),
                REGEX_EMOTICON,
            );
        }

        const replyToEvent = this.props.replyToEvent;
        let shouldSend = true;
        let content: IContent | null = null;

        if (!containsEmote(model) && isSlashCommand(this.model)) {
            const [cmd, args, commandText] = getSlashCommand(this.model);
            if (cmd) {
                const threadId =
                    this.props.relation?.rel_type === THREAD_RELATION_TYPE.name ? this.props.relation?.event_id : null;

                let commandSuccessful: boolean;
                [content, commandSuccessful] = await runSlashCommand(
                    MatrixClientPeg.safeGet(),
                    cmd,
                    args,
                    this.props.room.roomId,
                    threadId ?? null,
                );
                if (!commandSuccessful) {
                    return; // errored
                }

                if (content && [CommandCategories.messages, CommandCategories.effects].includes(cmd.category)) {
                    // Attach any mentions which might be contained in the command content.
                    attachMentions(this.props.mxClient.getSafeUserId(), content, model, replyToEvent);
                    attachRelation(content, this.props.relation);
                    if (replyToEvent) {
                        addReplyToMessageContent(content, replyToEvent, {
                            permalinkCreator: this.props.permalinkCreator,
                            // Exclude the legacy fallback for custom event types such as those used by /fireworks
                            includeLegacyFallback: content.msgtype?.startsWith("m.") ?? true,
                        });
                    }
                } else {
                    shouldSend = false;
                }
            } else {
                const sendAnyway = await shouldSendAnyway(commandText);
                // re-focus the composer after QuestionDialog is closed
                dis.dispatch({
                    action: Action.FocusAComposer,
                    context: this.context.timelineRenderingType,
                });
                // if !sendAnyway bail to let the user edit the composer and try again
                if (!sendAnyway) return;
            }
        }

        if (isQuickReaction(model)) {
            shouldSend = false;
            this.sendQuickReaction();
        }

        if (shouldSend) {
            const { roomId } = this.props.room;
            if (!content) {
                content = createMessageContent(
                    this.props.mxClient.getSafeUserId(),
                    model,
                    replyToEvent,
                    this.props.relation,
                    this.props.permalinkCreator,
                    this.props.includeReplyLegacyFallback,
                );
            }
            // don't bother sending an empty message
            if (!content.body.trim()) return;

            if (SettingsStore.getValue("Performance.addSendMessageTimingMetadata")) {
                decorateStartSendingTime(content);
            }

            const threadId =
                this.props.relation?.rel_type === THREAD_RELATION_TYPE.name ? this.props.relation.event_id : null;

            const prom = doMaybeLocalRoomAction(
                roomId,
                (actualRoomId: string) => this.props.mxClient.sendMessage(actualRoomId, threadId ?? null, content!),
                this.props.mxClient,
            );
            if (replyToEvent) {
                // Clear reply_to_event as we put the message into the queue
                // if the send fails, retry will handle resending.
                dis.dispatch({
                    action: "reply_to_event",
                    event: null,
                    context: this.context.timelineRenderingType,
                });
            }
            dis.dispatch({ action: "message_sent" });
            CHAT_EFFECTS.forEach((effect) => {
                if (containsEmoji(content!, effect.emojis)) {
                    // For initial threads launch, chat effects are disabled
                    // see #19731
                    const isNotThread = this.props.relation?.rel_type !== THREAD_RELATION_TYPE.name;
                    if (isNotThread) {
                        dis.dispatch({ action: `effects.${effect.command}` });
                    }
                }
            });
            if (SettingsStore.getValue("Performance.addSendMessageTimingMetadata")) {
                prom.then((resp) => {
                    sendRoundTripMetric(this.props.mxClient, roomId, resp.event_id);
                });
            }
        }

        this.sendHistoryManager.save(model, replyToEvent);
        // clear composer
        model.reset([]);
        this.editorRef.current?.clearUndoHistory();
        this.editorRef.current?.focus();
        this.clearStoredEditorState();
        if (shouldSend && SettingsStore.getValue("scrollToBottomOnMessageSent")) {
            dis.dispatch({
                action: "scroll_to_bottom",
                timelineRenderingType: this.context.timelineRenderingType,
            });
        }
    }

    public componentWillUnmount(): void {
        dis.unregister(this.dispatcherRef);
        window.removeEventListener("beforeunload", this.saveStoredEditorState);
        this.saveStoredEditorState();
    }

    private get editorStateKey(): string {
        let key = `mx_cider_state_${this.props.room.roomId}`;
        if (this.props.relation?.rel_type === THREAD_RELATION_TYPE.name) {
            key += `_${this.props.relation.event_id}`;
        }
        return key;
    }

    private clearStoredEditorState(): void {
        localStorage.removeItem(this.editorStateKey);
    }

    private restoreStoredEditorState(partCreator: PartCreator): Part[] | null {
        const replyingToThread = this.props.relation?.key === THREAD_RELATION_TYPE.name;
        if (replyingToThread) {
            return null;
        }

        const json = localStorage.getItem(this.editorStateKey);
        if (json) {
            try {
                const { parts: serializedParts, replyEventId } = JSON.parse(json);
                const parts: Part[] = serializedParts.map((p: SerializedPart) => partCreator.deserializePart(p));
                if (replyEventId) {
                    dis.dispatch({
                        action: "reply_to_event",
                        event: this.props.room.findEventById(replyEventId),
                        context: this.context.timelineRenderingType,
                    });
                }
                return parts;
            } catch (e) {
                logger.error(e);
            }
        }

        return null;
    }

    // should save state when editor has contents or reply is open
    private shouldSaveStoredEditorState = (): boolean => {
        return !this.model.isEmpty || !!this.props.replyToEvent;
    };

    private saveStoredEditorState = (): void => {
        if (this.shouldSaveStoredEditorState()) {
            const item = SendHistoryManager.createItem(this.model, this.props.replyToEvent);
            localStorage.setItem(this.editorStateKey, JSON.stringify(item));
        } else {
            this.clearStoredEditorState();
        }
    };

    private onAction = (payload: ActionPayload): void => {
        // don't let the user into the composer if it is disabled - all of these branches lead
        // to the cursor being in the composer
        if (this.props.disabled) return;

        switch (payload.action) {
            case "reply_to_event":
            case Action.FocusSendMessageComposer:
                if ((payload.context ?? TimelineRenderingType.Room) === this.context.timelineRenderingType) {
                    this.editorRef.current?.focus();
                }
                break;
            case Action.ComposerInsert:
                if (payload.timelineRenderingType !== this.context.timelineRenderingType) break;
                if (payload.composerType !== ComposerType.Send) break;

                if (payload.userId) {
                    this.editorRef.current?.insertMention(payload.userId);
                } else if (payload.event) {
                    this.editorRef.current?.insertQuotedMessage(payload.event);
                } else if (payload.text) {
                    this.editorRef.current?.insertPlaintext(payload.text);
                }
                break;
        }
    };

    private onPaste = (event: Event | SyntheticEvent, data: DataTransfer): boolean => {
        // Prioritize text on the clipboard over files if RTF is present as Office on macOS puts a bitmap
        // in the clipboard as well as the content being copied. Modern versions of Office seem to not do this anymore.
        // We check text/rtf instead of text/plain as when copy+pasting a file from Finder or Gnome Image Viewer
        // it puts the filename in as text/plain which we want to ignore.
        if (data.files.length && !data.types.includes("text/rtf")) {
            ContentMessages.sharedInstance().sendContentListToRoom(
                Array.from(data.files),
                this.props.room.roomId,
                this.props.relation,
                this.props.mxClient,
                this.context.timelineRenderingType,
            );
            return true; // to skip internal onPaste handler
        }

        // Safari `Insert from iPhone or iPad`
        // data.getData("text/html") returns a string like: <img src="blob:https://...">
        if (data.types.includes("text/html")) {
            const imgElementStr = data.getData("text/html");
            const parser = new DOMParser();
            const imgDoc = parser.parseFromString(imgElementStr, "text/html");

            if (
                imgDoc.getElementsByTagName("img").length !== 1 ||
                !imgDoc.querySelector("img")?.src.startsWith("blob:") ||
                imgDoc.childNodes.length !== 1
            ) {
                console.log("Failed to handle pasted content as Safari inserted content");

                // Fallback to internal onPaste handler
                return false;
            }
            const imgSrc = imgDoc!.querySelector("img")!.src;

            fetch(imgSrc).then(
                (response) => {
                    response.blob().then(
                        (imgBlob) => {
                            const type = imgBlob.type;
                            const safetype = getBlobSafeMimeType(type);
                            const ext = type.split("/")[1];
                            const parts = response.url.split("/");
                            const filename = parts[parts.length - 1];
                            const file = new File([imgBlob], filename + "." + ext, { type: safetype });
                            ContentMessages.sharedInstance().sendContentToRoom(
                                file,
                                this.props.room.roomId,
                                this.props.relation,
                                this.props.mxClient,
                                this.context.replyToEvent,
                            );
                        },
                        (error) => {
                            console.log(error);
                        },
                    );
                },
                (error) => {
                    console.log(error);
                },
            );

            // Skip internal onPaste handler
            return true;
        }

        return false;
    };

    private onChange = (selection?: Caret, inputType?: string, diff?: IDiff): void => {
        // We call this in here rather than onKeyDown as that would trip it on global shortcuts e.g. Ctrl-k also
        if (!!diff) {
            this.prepareToEncrypt?.();
        }

        this.props.onChange?.(this.model);
    };

    private focusComposer = (): void => {
        this.editorRef.current?.focus();
    };

    public render(): React.ReactNode {
        const threadId =
            this.props.relation?.rel_type === THREAD_RELATION_TYPE.name ? this.props.relation.event_id : undefined;
        return (
            <div className="mx_SendMessageComposer" onClick={this.focusComposer} onKeyDown={this.onKeyDown}>
                <BasicMessageComposer
                    onChange={this.onChange}
                    ref={this.editorRef}
                    model={this.model}
                    room={this.props.room}
                    threadId={threadId}
                    label={this.props.placeholder}
                    placeholder={this.props.placeholder}
                    onPaste={this.onPaste}
                    disabled={this.props.disabled}
                />
            </div>
        );
    }
}

const SendMessageComposerWithMatrixClient = withMatrixClientHOC(SendMessageComposer);
export default SendMessageComposerWithMatrixClient;<|MERGE_RESOLUTION|>--- conflicted
+++ resolved
@@ -336,11 +336,7 @@
                         ? findEditableEvent({
                               events,
                               isForward: false,
-<<<<<<< HEAD
-                              matrixClient: MatrixClientPeg.get(),
-=======
                               matrixClient: MatrixClientPeg.safeGet(),
->>>>>>> 44f51fd1
                           })
                         : undefined;
                     if (editEvent) {
