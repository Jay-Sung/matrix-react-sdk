--- conflicted
+++ resolved
@@ -45,6 +45,7 @@
 
 interface IState {
     joinRule: JoinRule;
+    isPublic: boolean;
     isEncrypted: boolean;
     name: string;
     topic: string;
@@ -75,13 +76,9 @@
 
         const config = SdkConfig.get();
         this.state = {
-<<<<<<< HEAD
             isPublic: this.props.defaultPublic || false,
             isEncrypted: this.props.defaultEncrypted ?? privateShouldBeEncrypted(),
-=======
             joinRule,
-            isEncrypted: privateShouldBeEncrypted(),
->>>>>>> 771dda03
             name: this.props.defaultName || "",
             topic: "",
             alias: "",
