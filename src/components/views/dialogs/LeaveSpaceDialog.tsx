/*
Copyright 2021 The Matrix.org Foundation C.I.C.

Licensed under the Apache License, Version 2.0 (the "License");
you may not use this file except in compliance with the License.
You may obtain a copy of the License at

    http://www.apache.org/licenses/LICENSE-2.0

Unless required by applicable law or agreed to in writing, software
distributed under the License is distributed on an "AS IS" BASIS,
WITHOUT WARRANTIES OR CONDITIONS OF ANY KIND, either express or implied.
See the License for the specific language governing permissions and
limitations under the License.
*/

import React, { useMemo, useState } from "react";
import { Room } from "matrix-js-sdk/src/models/room";
import { JoinRule } from "matrix-js-sdk/src/@types/partials";

import { _t } from '../../../languageHandler';
import DialogButtons from "../elements/DialogButtons";
import BaseDialog from "../dialogs/BaseDialog";
import SpaceStore from "../../../stores/SpaceStore";
<<<<<<< HEAD
import SpaceChildrenPicker from "../spaces/SpaceChildrenPicker";
=======
import AutoHideScrollbar from "../../structures/AutoHideScrollbar";
import { Entry } from "./AddExistingToSpaceDialog";
import SearchBox from "../../structures/SearchBox";
import QueryMatcher from "../../../autocomplete/QueryMatcher";
import StyledRadioGroup from "../elements/StyledRadioGroup";

enum RoomsToLeave {
    All = "All",
    Specific = "Specific",
    None = "None",
}

const SpaceChildPicker = ({ filterPlaceholder, rooms, selected, onChange }) => {
    const [query, setQuery] = useState("");
    const lcQuery = query.toLowerCase().trim();

    const filteredRooms = useMemo(() => {
        if (!lcQuery) {
            return rooms;
        }

        const matcher = new QueryMatcher<Room>(rooms, {
            keys: ["name"],
            funcs: [r => [r.getCanonicalAlias(), ...r.getAltAliases()].filter(Boolean)],
            shouldMatchWordsOnly: false,
        });

        return matcher.match(lcQuery);
    }, [rooms, lcQuery]);

    return <div className="mx_LeaveSpaceDialog_section">
        <SearchBox
            className="mx_textinput_icon mx_textinput_search"
            placeholder={filterPlaceholder}
            onSearch={setQuery}
            autoFocus={true}
        />
        <AutoHideScrollbar className="mx_LeaveSpaceDialog_content">
            { filteredRooms.map(room => {
                return <Entry
                    key={room.roomId}
                    room={room}
                    checked={selected.has(room)}
                    onChange={(checked) => {
                        onChange(checked, room);
                    }}
                />;
            }) }
            { filteredRooms.length < 1 ? <span className="mx_LeaveSpaceDialog_noResults">
                { _t("No results") }
            </span> : undefined }
        </AutoHideScrollbar>
    </div>;
};

const LeaveRoomsPicker = ({ space, spaceChildren, roomsToLeave, setRoomsToLeave }) => {
    const selected = useMemo(() => new Set(roomsToLeave), [roomsToLeave]);
    const [state, setState] = useState<string>(RoomsToLeave.None);

    useEffect(() => {
        if (state === RoomsToLeave.All) {
            setRoomsToLeave(spaceChildren);
        } else {
            setRoomsToLeave([]);
        }
    }, [setRoomsToLeave, state, spaceChildren]);

    return <div className="mx_LeaveSpaceDialog_section">
        <StyledRadioGroup
            name="roomsToLeave"
            value={state}
            onChange={setState}
            definitions={[
                {
                    value: RoomsToLeave.None,
                    label: _t("Don't leave any rooms"),
                }, {
                    value: RoomsToLeave.All,
                    label: _t("Leave all rooms"),
                }, {
                    value: RoomsToLeave.Specific,
                    label: _t("Leave some rooms"),
                },
            ]}
        />

        { state === RoomsToLeave.Specific && (
            <SpaceChildPicker
                filterPlaceholder={_t("Search %(spaceName)s", { spaceName: space.name })}
                rooms={spaceChildren}
                selected={selected}
                onChange={(selected: boolean, room: Room) => {
                    if (selected) {
                        setRoomsToLeave([room, ...roomsToLeave]);
                    } else {
                        setRoomsToLeave(roomsToLeave.filter(r => r !== room));
                    }
                }}
            />
        ) }
    </div>;
};
>>>>>>> e5f2a061

interface IProps {
    space: Room;
    onFinished(leave: boolean, rooms?: Room[]): void;
}

const isOnlyAdmin = (room: Room): boolean => {
    return !room.getJoinedMembers().some(member => {
        return member.userId !== room.client.credentials.userId && member.powerLevelNorm === 100;
    });
};

const LeaveSpaceDialog: React.FC<IProps> = ({ space, onFinished }) => {
    const spaceChildren = useMemo(() => SpaceStore.instance.getChildren(space.roomId), [space.roomId]);
    const [roomsToLeave, setRoomsToLeave] = useState<Room[]>([]);
    const selectedRooms = useMemo(() => new Set(roomsToLeave), [roomsToLeave]);

    let rejoinWarning;
    if (space.getJoinRule() !== JoinRule.Public) {
        rejoinWarning = _t("You won't be able to rejoin unless you are re-invited.");
    }

    let onlyAdminWarning;
    if (isOnlyAdmin(space)) {
        onlyAdminWarning = _t("You're the only admin of this space. " +
            "Leaving it will mean no one has control over it.");
    } else {
        const numChildrenOnlyAdminIn = roomsToLeave.filter(isOnlyAdmin).length;
        if (numChildrenOnlyAdminIn > 0) {
            onlyAdminWarning = _t("You're the only admin of some of the rooms or spaces you wish to leave. " +
                "Leaving them will leave them without any admins.");
        }
    }

    return <BaseDialog
        title={_t("Leave %(spaceName)s", { spaceName: space.name })}
        className="mx_LeaveSpaceDialog"
        contentId="mx_LeaveSpaceDialog"
        onFinished={() => onFinished(false)}
        fixedWidth={false}
    >
        <div className="mx_Dialog_content" id="mx_LeaveSpaceDialog">
            <p>
                { _t("You are about to leave <spaceName/>.", {}, {
                    spaceName: () => <b>{ space.name }</b>,
                }) }
                &nbsp;
                { rejoinWarning }
                { rejoinWarning && (<>&nbsp;</>) }
                { spaceChildren.length > 0 && _t("Would you like to leave the rooms in this space?") }
            </p>

            { spaceChildren.length > 0 && (
                <SpaceChildrenPicker
                    space={space}
                    spaceChildren={spaceChildren}
                    selected={selectedRooms}
                    onChange={setRoomsToLeave}
                    noneLabel={_t("Don't leave any")}
                    allLabel={_t("Leave all rooms and spaces")}
                    specificLabel={_t("Leave specific rooms and spaces")}
                />
            ) }

            { onlyAdminWarning && <div className="mx_LeaveSpaceDialog_section_warning">
                { onlyAdminWarning }
            </div> }
        </div>
        <DialogButtons
            primaryButton={_t("Leave space")}
            onPrimaryButtonClick={() => onFinished(true, roomsToLeave)}
            hasCancel={true}
            onCancel={onFinished}
        />
    </BaseDialog>;
};

export default LeaveSpaceDialog;<|MERGE_RESOLUTION|>--- conflicted
+++ resolved
@@ -22,112 +22,7 @@
 import DialogButtons from "../elements/DialogButtons";
 import BaseDialog from "../dialogs/BaseDialog";
 import SpaceStore from "../../../stores/SpaceStore";
-<<<<<<< HEAD
 import SpaceChildrenPicker from "../spaces/SpaceChildrenPicker";
-=======
-import AutoHideScrollbar from "../../structures/AutoHideScrollbar";
-import { Entry } from "./AddExistingToSpaceDialog";
-import SearchBox from "../../structures/SearchBox";
-import QueryMatcher from "../../../autocomplete/QueryMatcher";
-import StyledRadioGroup from "../elements/StyledRadioGroup";
-
-enum RoomsToLeave {
-    All = "All",
-    Specific = "Specific",
-    None = "None",
-}
-
-const SpaceChildPicker = ({ filterPlaceholder, rooms, selected, onChange }) => {
-    const [query, setQuery] = useState("");
-    const lcQuery = query.toLowerCase().trim();
-
-    const filteredRooms = useMemo(() => {
-        if (!lcQuery) {
-            return rooms;
-        }
-
-        const matcher = new QueryMatcher<Room>(rooms, {
-            keys: ["name"],
-            funcs: [r => [r.getCanonicalAlias(), ...r.getAltAliases()].filter(Boolean)],
-            shouldMatchWordsOnly: false,
-        });
-
-        return matcher.match(lcQuery);
-    }, [rooms, lcQuery]);
-
-    return <div className="mx_LeaveSpaceDialog_section">
-        <SearchBox
-            className="mx_textinput_icon mx_textinput_search"
-            placeholder={filterPlaceholder}
-            onSearch={setQuery}
-            autoFocus={true}
-        />
-        <AutoHideScrollbar className="mx_LeaveSpaceDialog_content">
-            { filteredRooms.map(room => {
-                return <Entry
-                    key={room.roomId}
-                    room={room}
-                    checked={selected.has(room)}
-                    onChange={(checked) => {
-                        onChange(checked, room);
-                    }}
-                />;
-            }) }
-            { filteredRooms.length < 1 ? <span className="mx_LeaveSpaceDialog_noResults">
-                { _t("No results") }
-            </span> : undefined }
-        </AutoHideScrollbar>
-    </div>;
-};
-
-const LeaveRoomsPicker = ({ space, spaceChildren, roomsToLeave, setRoomsToLeave }) => {
-    const selected = useMemo(() => new Set(roomsToLeave), [roomsToLeave]);
-    const [state, setState] = useState<string>(RoomsToLeave.None);
-
-    useEffect(() => {
-        if (state === RoomsToLeave.All) {
-            setRoomsToLeave(spaceChildren);
-        } else {
-            setRoomsToLeave([]);
-        }
-    }, [setRoomsToLeave, state, spaceChildren]);
-
-    return <div className="mx_LeaveSpaceDialog_section">
-        <StyledRadioGroup
-            name="roomsToLeave"
-            value={state}
-            onChange={setState}
-            definitions={[
-                {
-                    value: RoomsToLeave.None,
-                    label: _t("Don't leave any rooms"),
-                }, {
-                    value: RoomsToLeave.All,
-                    label: _t("Leave all rooms"),
-                }, {
-                    value: RoomsToLeave.Specific,
-                    label: _t("Leave some rooms"),
-                },
-            ]}
-        />
-
-        { state === RoomsToLeave.Specific && (
-            <SpaceChildPicker
-                filterPlaceholder={_t("Search %(spaceName)s", { spaceName: space.name })}
-                rooms={spaceChildren}
-                selected={selected}
-                onChange={(selected: boolean, room: Room) => {
-                    if (selected) {
-                        setRoomsToLeave([room, ...roomsToLeave]);
-                    } else {
-                        setRoomsToLeave(roomsToLeave.filter(r => r !== room));
-                    }
-                }}
-            />
-        ) }
-    </div>;
-};
->>>>>>> e5f2a061
 
 interface IProps {
     space: Room;
@@ -186,9 +81,9 @@
                     spaceChildren={spaceChildren}
                     selected={selectedRooms}
                     onChange={setRoomsToLeave}
-                    noneLabel={_t("Don't leave any")}
-                    allLabel={_t("Leave all rooms and spaces")}
-                    specificLabel={_t("Leave specific rooms and spaces")}
+                    noneLabel={_t("Don't leave any rooms")}
+                    allLabel={_t("Leave all rooms")}
+                    specificLabel={_t("Leave some rooms")}
                 />
             ) }
 
