--- conflicted
+++ resolved
@@ -205,8 +205,6 @@
                     )
                 }
             </div> : <div />;
-<<<<<<< HEAD
-=======
 
         let inviteButton;
         if (GroupStore.isUserPrivileged(this.props.groupId)) {
@@ -222,7 +220,6 @@
             </AccessibleButton>);
         }
 
->>>>>>> 2fe2e76f
         return (
             <div className="mx_MemberList">
                 { inviteButton }
