--- conflicted
+++ resolved
@@ -18,16 +18,7 @@
 import Matrix from 'matrix-js-sdk';
 
 import q from 'q';
-
-<<<<<<< HEAD
-var sdk = require('../../../index');
-var MatrixClientPeg = require("../../../MatrixClientPeg");
-var RegistrationForm = require("../../views/login/RegistrationForm");
-var CaptchaForm = require("../../views/login/CaptchaForm");
-var RtsClient = require("../../../RtsClient");
-=======
 import React from 'react';
->>>>>>> f85c452e
 
 import sdk from '../../../index';
 import dis from '../../../dispatcher';
@@ -167,7 +158,6 @@
         });
     },
 
-<<<<<<< HEAD
     _onUIAuthFinished: function(success, response) {
         if (!success) {
             this.setState({
@@ -195,20 +185,20 @@
         // will just nop. The point of this being we might not have the email address
         // that the user registered with at this stage (depending on whether this
         // is the client they initiated registration).
-        if (self._rtsClient) {
-            // Track referral if self.props.referrer set, get team_token in order to
+        if (this._rtsClient) {
+            // Track referral if this.props.referrer set, get team_token in order to
             // retrieve team config and see welcome page etc.
-            self._rtsClient.trackReferral(
-                self.props.referrer || '', // Default to empty string = not referred
-                self.registerLogic.params.idSid,
-                self.registerLogic.params.clientSecret
+            this._rtsClient.trackReferral(
+                this.props.referrer || '', // Default to empty string = not referred
+                this.registerLogic.params.idSid,
+                this.registerLogic.params.clientSecret
             ).then((data) => {
                 const teamToken = data.team_token;
                 // Store for use /w welcome pages
                 window.localStorage.setItem('mx_team_token', teamToken);
-                self.props.onTeamMemberRegistered(teamToken);
-
-                self._rtsClient.getTeam(teamToken).then((team) => {
+                this.props.onTeamMemberRegistered(teamToken);
+
+                this._rtsClient.getTeam(teamToken).then((team) => {
                     console.log(
                         `User successfully registered with team ${team.name}`
                     );
@@ -220,54 +210,6 @@
                         if (room.auto_join && room.room_id) {
                             console.log(`Auto-joining ${room.room_id}`);
                             MatrixClientPeg.get().joinRoom(room.room_id);
-=======
-    // Promise is resolved when the registration process is FULLY COMPLETE
-    onProcessingRegistration: function(promise) {
-        var self = this;
-        promise.done(function(response) {
-            self.setState({
-                busy: false
-            });
-            if (!response || !response.access_token) {
-                console.warn(
-                    "FIXME: Register fulfilled without a final response, " +
-                    "did you break the promise chain?"
-                );
-                // no matter, we'll grab it direct
-                response = self.registerLogic.getCredentials();
-            }
-            if (!response || !response.user_id || !response.access_token) {
-                console.error("Final response is missing keys.");
-                self.setState({
-                    errorText: "Registration failed on server"
-                });
-                return;
-            }
-
-            // Done regardless of `teamSelected`. People registering with non-team emails
-            // will just nop. The point of this being we might not have the email address
-            // that the user registered with at this stage (depending on whether this
-            // is the client they initiated registration).
-            let trackPromise = q(null);
-            if (self._rtsClient) {
-                // Track referral if self.props.referrer set, get team_token in order to
-                // retrieve team config and see welcome page etc.
-                trackPromise = self._rtsClient.trackReferral(
-                    self.props.referrer || '', // Default to empty string = not referred
-                    self.registerLogic.params.idSid,
-                    self.registerLogic.params.clientSecret
-                ).then((data) => {
-                    const teamToken = data.team_token;
-                    // Store for use /w welcome pages
-                    window.localStorage.setItem('mx_team_token', teamToken);
-
-                    self._rtsClient.getTeam(teamToken).then((team) => {
-                        console.log(
-                            `User successfully registered with team ${team.name}`
-                        );
-                        if (!team.rooms) {
-                            return;
->>>>>>> f85c452e
                         }
                     });
 
@@ -280,59 +222,29 @@
             });
         }
 
-<<<<<<< HEAD
-        // Set approipriate branding on the email pusher
-        if (self.props.brand) {
-            MatrixClientPeg.get().getPushers().done((resp)=>{
-                var pushers = resp.pushers;
-                for (var i = 0; i < pushers.length; ++i) {
-                    if (pushers[i].kind == 'email') {
-                        var emailPusher = pushers[i];
-                        emailPusher.data = { brand: self.props.brand };
-                        MatrixClientPeg.get().setPusher(emailPusher).done(() => {
-                            console.log("Set email branding to " + self.props.brand);
-                        }, (error) => {
-                            console.error("Couldn't set email branding: " + error);
-                        });
-                    }
-                }
-            }, (error) => {
-                console.error("Couldn't get pushers: " + error);
-=======
-            return trackPromise.then((teamToken) => {
-                console.info('Team token promise',teamToken);
-                self.props.onLoggedIn({
-                    userId: response.user_id,
-                    deviceId: response.device_id,
-                    homeserverUrl: self.registerLogic.getHomeserverUrl(),
-                    identityServerUrl: self.registerLogic.getIdentityServerUrl(),
-                    accessToken: response.access_token
-                }, teamToken);
-            }).then(() => {
-                self._setupPushers();
-            });
-        }, function(err) {
-            if (err.message) {
-                self.setState({
-                    errorText: err.message
-                });
-            }
-            self.setState({
-                busy: false
->>>>>>> f85c452e
-            });
-        }
+        trackPromise.then((teamToken) => {
+            console.info('Team token promise',teamToken);
+            this.props.onLoggedIn({
+                userId: response.user_id,
+                deviceId: response.device_id,
+                homeserverUrl: this.registerLogic.getHomeserverUrl(),
+                identityServerUrl: this.registerLogic.getIdentityServerUrl(),
+                accessToken: response.access_token
+            }, teamToken);
+        }).then(() => {
+            return this._setupPushers();
+        }.done());
     },
 
     _setupPushers: function() {
         if (!this.props.brand) {
-            return;
-        }
-        MatrixClientPeg.get().getPushers().done((resp)=>{
-            var pushers = resp.pushers;
-            for (var i = 0; i < pushers.length; ++i) {
+            return q();
+        }
+        return MatrixClientPeg.get().getPushers().then((resp)=>{
+            const pushers = resp.pushers;
+            for (let i = 0; i < pushers.length; ++i) {
                 if (pushers[i].kind == 'email') {
-                    var emailPusher = pushers[i];
+                    const emailPusher = pushers[i];
                     emailPusher.data = { brand: this.props.brand };
                     MatrixClientPeg.get().setPusher(emailPusher).done(() => {
                         console.log("Set email branding to " + this.props.brand);
