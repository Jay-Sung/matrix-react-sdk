/*
Copyright 2020 The Matrix.org Foundation C.I.C.

Licensed under the Apache License, Version 2.0 (the "License");
you may not use this file except in compliance with the License.
You may obtain a copy of the License at

    http://www.apache.org/licenses/LICENSE-2.0

Unless required by applicable law or agreed to in writing, software
distributed under the License is distributed on an "AS IS" BASIS,
WITHOUT WARRANTIES OR CONDITIONS OF ANY KIND, either express or implied.
See the License for the specific language governing permissions and
limitations under the License.
*/

import * as React from "react";
import {useContext, useState} from "react";

import AutoHideScrollbar from './AutoHideScrollbar';
import {getHomePageUrl} from "../../utils/pages";
import {_t} from "../../languageHandler";
import SdkConfig from "../../SdkConfig";
import * as sdk from "../../index";
import dis from "../../dispatcher/dispatcher";
import {Action} from "../../dispatcher/actions";
import BaseAvatar from "../views/avatars/BaseAvatar";
import {OwnProfileStore} from "../../stores/OwnProfileStore";
import AccessibleButton from "../views/elements/AccessibleButton";
import {UPDATE_EVENT} from "../../stores/AsyncStore";
import {useEventEmitter} from "../../hooks/useEventEmitter";
import MatrixClientContext from "../../contexts/MatrixClientContext";
<<<<<<< HEAD
import classNames from "classnames";
import {ENTERING} from "react-transition-group/Transition";
import Analytics from "../../Analytics";
import CountlyAnalytics from "../../CountlyAnalytics";
=======
import MiniAvatarUploader, {AVATAR_SIZE} from "../views/elements/MiniAvatarUploader";
>>>>>>> 44649ca3

const onClickSendDm = () => {
    Analytics.trackEvent('home_page', 'button', 'dm');
    CountlyAnalytics.instance.track("home_page_button", { button: "dm" });
    dis.dispatch({action: 'view_create_chat'});
};

const onClickExplore = () => {
    Analytics.trackEvent('home_page', 'button', 'room_directory');
    CountlyAnalytics.instance.track("home_page_button", { button: "room_directory" });
    dis.fire(Action.ViewRoomDirectory);
};

const onClickNewRoom = () => {
    Analytics.trackEvent('home_page', 'button', 'create_room');
    CountlyAnalytics.instance.track("home_page_button", { button: "create_room" });
    dis.dispatch({action: 'view_create_room'});
};

interface IProps {
    justRegistered?: boolean;
}

const getOwnProfile = (userId: string) => ({
    displayName: OwnProfileStore.instance.displayName || userId,
    avatarUrl: OwnProfileStore.instance.getHttpAvatarUrl(AVATAR_SIZE),
});

const UserWelcomeTop = () => {
    const cli = useContext(MatrixClientContext);
    const userId = cli.getUserId();
    const [ownProfile, setOwnProfile] = useState(getOwnProfile(userId));
    useEventEmitter(OwnProfileStore.instance, UPDATE_EVENT, () => {
        setOwnProfile(getOwnProfile(userId));
    });

    return <div>
<<<<<<< HEAD
        <input
            type="file"
            ref={uploadRef}
            className="mx_ProfileSettings_avatarUpload"
            onChange={async (ev) => {
                if (!ev.target.files?.length) return;
                setBusy(true);
                Analytics.trackEvent("home_page", "upload_avatar");
                CountlyAnalytics.instance.track("home_page_upload_avatar");
                const file = ev.target.files[0];
                const uri = await cli.uploadContent(file);
                await cli.setAvatarUrl(uri);
                setBusy(false);
            }}
            accept="image/*"
        />

        <AccessibleButton
            className={classNames("mx_HomePage_userAvatar", {
                mx_HomePage_userAvatar_busy: busy,
            })}
            disabled={busy}
            onClick={() => {
                uploadRef.current.click();
            }}
=======
        <MiniAvatarUploader
            hasAvatar={!!ownProfile.avatarUrl}
            hasAvatarLabel={_t("Great, that'll help people know it's you")}
            noAvatarLabel={_t("Add a photo so people know it's you.")}
            setAvatarUrl={url => cli.setAvatarUrl(url)}
>>>>>>> 44649ca3
        >
            <BaseAvatar
                idName={userId}
                name={ownProfile.displayName}
                url={ownProfile.avatarUrl}
                width={AVATAR_SIZE}
                height={AVATAR_SIZE}
                resizeMethod="crop"
            />
        </MiniAvatarUploader>

        <h1>{ _t("Welcome %(name)s", { name: ownProfile.displayName }) }</h1>
        <h4>{ _t("Now, let's help you get started") }</h4>
    </div>;
};

const HomePage: React.FC<IProps> = ({ justRegistered = false }) => {
    const config = SdkConfig.get();
    const pageUrl = getHomePageUrl(config);

    if (pageUrl) {
        const EmbeddedPage = sdk.getComponent('structures.EmbeddedPage');
        return <EmbeddedPage className="mx_HomePage" url={pageUrl} scrollbar={true} />;
    }

    let introSection;
    if (justRegistered) {
        introSection = <UserWelcomeTop />;
    } else {
        const brandingConfig = config.branding;
        let logoUrl = "themes/element/img/logos/element-logo.svg";
        if (brandingConfig && brandingConfig.authHeaderLogoUrl) {
            logoUrl = brandingConfig.authHeaderLogoUrl;
        }

        introSection = <React.Fragment>
            <img src={logoUrl} alt={config.brand} />
            <h1>{ _t("Welcome to %(appName)s", { appName: config.brand }) }</h1>
            <h4>{ _t("Liberate your communication") }</h4>
        </React.Fragment>;
    }


    return <AutoHideScrollbar className="mx_HomePage mx_HomePage_default">
        <div className="mx_HomePage_default_wrapper">
            { introSection }
            <div className="mx_HomePage_default_buttons">
                <AccessibleButton onClick={onClickSendDm} className="mx_HomePage_button_sendDm">
                    { _t("Send a Direct Message") }
                </AccessibleButton>
                <AccessibleButton onClick={onClickExplore} className="mx_HomePage_button_explore">
                    { _t("Explore Public Rooms") }
                </AccessibleButton>
                <AccessibleButton onClick={onClickNewRoom} className="mx_HomePage_button_createGroup">
                    { _t("Create a Group Chat") }
                </AccessibleButton>
            </div>
        </div>
    </AutoHideScrollbar>;
};

export default HomePage;<|MERGE_RESOLUTION|>--- conflicted
+++ resolved
@@ -30,14 +30,9 @@
 import {UPDATE_EVENT} from "../../stores/AsyncStore";
 import {useEventEmitter} from "../../hooks/useEventEmitter";
 import MatrixClientContext from "../../contexts/MatrixClientContext";
-<<<<<<< HEAD
-import classNames from "classnames";
-import {ENTERING} from "react-transition-group/Transition";
+import MiniAvatarUploader, {AVATAR_SIZE} from "../views/elements/MiniAvatarUploader";
 import Analytics from "../../Analytics";
 import CountlyAnalytics from "../../CountlyAnalytics";
-=======
-import MiniAvatarUploader, {AVATAR_SIZE} from "../views/elements/MiniAvatarUploader";
->>>>>>> 44649ca3
 
 const onClickSendDm = () => {
     Analytics.trackEvent('home_page', 'button', 'dm');
@@ -75,39 +70,11 @@
     });
 
     return <div>
-<<<<<<< HEAD
-        <input
-            type="file"
-            ref={uploadRef}
-            className="mx_ProfileSettings_avatarUpload"
-            onChange={async (ev) => {
-                if (!ev.target.files?.length) return;
-                setBusy(true);
-                Analytics.trackEvent("home_page", "upload_avatar");
-                CountlyAnalytics.instance.track("home_page_upload_avatar");
-                const file = ev.target.files[0];
-                const uri = await cli.uploadContent(file);
-                await cli.setAvatarUrl(uri);
-                setBusy(false);
-            }}
-            accept="image/*"
-        />
-
-        <AccessibleButton
-            className={classNames("mx_HomePage_userAvatar", {
-                mx_HomePage_userAvatar_busy: busy,
-            })}
-            disabled={busy}
-            onClick={() => {
-                uploadRef.current.click();
-            }}
-=======
         <MiniAvatarUploader
             hasAvatar={!!ownProfile.avatarUrl}
             hasAvatarLabel={_t("Great, that'll help people know it's you")}
             noAvatarLabel={_t("Add a photo so people know it's you.")}
             setAvatarUrl={url => cli.setAvatarUrl(url)}
->>>>>>> 44649ca3
         >
             <BaseAvatar
                 idName={userId}
