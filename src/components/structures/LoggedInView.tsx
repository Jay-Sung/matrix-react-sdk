/*
Copyright 2015 - 2021 The Matrix.org Foundation C.I.C.

Licensed under the Apache License, Version 2.0 (the "License");
you may not use this file except in compliance with the License.
You may obtain a copy of the License at

    http://www.apache.org/licenses/LICENSE-2.0

Unless required by applicable law or agreed to in writing, software
distributed under the License is distributed on an "AS IS" BASIS,
WITHOUT WARRANTIES OR CONDITIONS OF ANY KIND, either express or implied.
See the License for the specific language governing permissions and
limitations under the License.
*/

import * as React from 'react';
import { MatrixClient } from 'matrix-js-sdk/src/client';
import { MatrixEvent } from 'matrix-js-sdk/src/models/event';

import { Key } from '../../Keyboard';
import PageTypes from '../../PageTypes';
import MediaDeviceHandler from '../../MediaDeviceHandler';
import { fixupColorFonts } from '../../utils/FontManager';
import dis from '../../dispatcher/dispatcher';
import { IMatrixClientCreds } from '../../MatrixClientPeg';
import SettingsStore from "../../settings/SettingsStore";

import ResizeHandle from '../views/elements/ResizeHandle';
import { Resizer, CollapseDistributor } from '../../resizer';
import MatrixClientContext from "../../contexts/MatrixClientContext";
import * as KeyboardShortcuts from "../../accessibility/KeyboardShortcuts";
import HomePage from "./HomePage";
import ResizeNotifier from "../../utils/ResizeNotifier";
import PlatformPeg from "../../PlatformPeg";
import { DefaultTagID } from "../../stores/room-list/models";
import {
    showToast as showServerLimitToast,
    hideToast as hideServerLimitToast,
} from "../../toasts/ServerLimitToast";
import { Action } from "../../dispatcher/actions";
import LeftPanel from "./LeftPanel";
import CallContainer from '../views/voip/CallContainer';
import { ViewRoomDeltaPayload } from "../../dispatcher/payloads/ViewRoomDeltaPayload";
import RoomListStore from "../../stores/room-list/RoomListStore";
import NonUrgentToastContainer from "./NonUrgentToastContainer";
import { ToggleRightPanelPayload } from "../../dispatcher/payloads/ToggleRightPanelPayload";
import { IOOBData, IThreepidInvite } from "../../stores/ThreepidInviteStore";
import Modal from "../../Modal";
import { ICollapseConfig } from "../../resizer/distributors/collapse";
import HostSignupContainer from '../views/host_signup/HostSignupContainer';
import { getKeyBindingsManager, NavigationAction, RoomAction } from '../../KeyBindingsManager';
import { IOpts } from "../../createRoom";
import SpacePanel from "../views/spaces/SpacePanel";
import { replaceableComponent } from "../../utils/replaceableComponent";
import CallHandler from '../../CallHandler';
import { MatrixCall } from 'matrix-js-sdk/src/webrtc/call';
import AudioFeedArrayForCall from '../views/voip/AudioFeedArrayForCall';
import { OwnProfileStore } from '../../stores/OwnProfileStore';
import { UPDATE_EVENT } from "../../stores/AsyncStore";
import RoomView from './RoomView';
import ToastContainer from './ToastContainer';
import MyGroups from "./MyGroups";
import UserView from "./UserView";
import GroupView from "./GroupView";
import BackdropPanel from "./BackdropPanel";
import SpaceStore from "../../stores/SpaceStore";
<<<<<<< HEAD
import LegacyCommunityPreview from "./LegacyCommunityPreview";
=======
import classNames from 'classnames';
import GroupFilterPanel from './GroupFilterPanel';
import CustomRoomTagPanel from './CustomRoomTagPanel';
import { mediaFromMxc } from "../../customisations/Media";
>>>>>>> e7cfa481

// We need to fetch each pinned message individually (if we don't already have it)
// so each pinned message may trigger a request. Limit the number per room for sanity.
// NB. this is just for server notices rather than pinned messages in general.
const MAX_PINNED_NOTICES_PER_ROOM = 2;

function canElementReceiveInput(el) {
    return el.tagName === "INPUT" ||
        el.tagName === "TEXTAREA" ||
        el.tagName === "SELECT" ||
        !!el.getAttribute("contenteditable");
}

interface IProps {
    matrixClient: MatrixClient;
    // Called with the credentials of a registered user (if they were a ROU that
    // transitioned to PWLU)
    onRegistered: (credentials: IMatrixClientCreds) => Promise<MatrixClient>;
    hideToSRUsers: boolean;
    resizeNotifier: ResizeNotifier;
    // eslint-disable-next-line camelcase
    page_type?: string;
    autoJoin?: boolean;
    threepidInvite?: IThreepidInvite;
    roomOobData?: IOOBData;
    currentRoomId: string;
    collapseLhs: boolean;
    config: {
        piwik: {
            policyUrl: string;
        };
        [key: string]: any;
    };
    currentUserId?: string;
    currentGroupId?: string;
    currentGroupIsNew?: boolean;
    justRegistered?: boolean;
    roomJustCreatedOpts?: IOpts;
}

interface IUsageLimit {
    // "hs_disabled" is NOT a specced string, but is used in Synapse
    // This is tracked over at https://github.com/matrix-org/synapse/issues/9237
    // eslint-disable-next-line camelcase
    limit_type: "monthly_active_user" | "hs_disabled" | string;
    // eslint-disable-next-line camelcase
    admin_contact?: string;
}

interface IState {
    syncErrorData?: {
        error: {
            // This is not specced, but used in Synapse. See
            // https://github.com/matrix-org/synapse/issues/9237#issuecomment-768238922
            data: IUsageLimit;
            errcode: string;
        };
    };
    usageLimitDismissed: boolean;
    usageLimitEventContent?: IUsageLimit;
    usageLimitEventTs?: number;
    useCompactLayout: boolean;
    activeCalls: Array<MatrixCall>;
    backgroundImage?: string;
}

/**
 * This is what our MatrixChat shows when we are logged in. The precise view is
 * determined by the page_type property.
 *
 * Currently it's very tightly coupled with MatrixChat. We should try to do
 * something about that.
 *
 * Components mounted below us can access the matrix client via the react context.
 */
@replaceableComponent("structures.LoggedInView")
class LoggedInView extends React.Component<IProps, IState> {
    static displayName = 'LoggedInView';

    private dispatcherRef: string;
    protected readonly _matrixClient: MatrixClient;
    protected readonly _roomView: React.RefObject<any>;
    protected readonly _resizeContainer: React.RefObject<HTMLDivElement>;
    protected readonly resizeHandler: React.RefObject<HTMLDivElement>;
    protected compactLayoutWatcherRef: string;
    protected backgroundImageWatcherRef: string;
    protected resizer: Resizer;

    constructor(props, context) {
        super(props, context);

        this.state = {
            syncErrorData: undefined,
            // use compact timeline view
            useCompactLayout: SettingsStore.getValue('useCompactLayout'),
            usageLimitDismissed: false,
            activeCalls: CallHandler.sharedInstance().getAllActiveCalls(),
        };

        // stash the MatrixClient in case we log out before we are unmounted
        this._matrixClient = this.props.matrixClient;

        MediaDeviceHandler.loadDevices();

        fixupColorFonts();

        this._roomView = React.createRef();
        this._resizeContainer = React.createRef();
        this.resizeHandler = React.createRef();
    }

    componentDidMount() {
        document.addEventListener('keydown', this.onNativeKeyDown, false);
        this.dispatcherRef = dis.register(this.onAction);

        this.updateServerNoticeEvents();

        this._matrixClient.on("accountData", this.onAccountData);
        this._matrixClient.on("sync", this.onSync);
        // Call `onSync` with the current state as well
        this.onSync(
            this._matrixClient.getSyncState(),
            null,
            this._matrixClient.getSyncStateData(),
        );
        this._matrixClient.on("RoomState.events", this.onRoomStateEvents);

        this.compactLayoutWatcherRef = SettingsStore.watchSetting(
            "useCompactLayout", null, this.onCompactLayoutChanged,
        );
        this.backgroundImageWatcherRef = SettingsStore.watchSetting(
            "RoomList.backgroundImage", null, this.refreshBackgroundImage,
        );

        this.resizer = this.createResizer();
        this.resizer.attach();

        OwnProfileStore.instance.on(UPDATE_EVENT, this.refreshBackgroundImage);
        this.loadResizerPreferences();
        this.refreshBackgroundImage();
    }

    componentWillUnmount() {
        document.removeEventListener('keydown', this.onNativeKeyDown, false);
        dis.unregister(this.dispatcherRef);
        this._matrixClient.removeListener("accountData", this.onAccountData);
        this._matrixClient.removeListener("sync", this.onSync);
        this._matrixClient.removeListener("RoomState.events", this.onRoomStateEvents);
        OwnProfileStore.instance.off(UPDATE_EVENT, this.refreshBackgroundImage);
        SettingsStore.unwatchSetting(this.compactLayoutWatcherRef);
        SettingsStore.unwatchSetting(this.backgroundImageWatcherRef);
        this.resizer.detach();
    }

    private refreshBackgroundImage = async (): Promise<void> => {
        let backgroundImage = SettingsStore.getValue("RoomList.backgroundImage");
        if (backgroundImage) {
            // convert to http before going much further
            backgroundImage = mediaFromMxc(backgroundImage).srcHttp;
        } else {
            backgroundImage = OwnProfileStore.instance.getHttpAvatarUrl();
        }
        this.setState({ backgroundImage });
    };

    private onAction = (payload): void => {
        switch (payload.action) {
            case 'call_state': {
                const activeCalls = CallHandler.sharedInstance().getAllActiveCalls();
                if (activeCalls !== this.state.activeCalls) {
                    this.setState({ activeCalls });
                }
                break;
            }
        }
    };

    public canResetTimelineInRoom = (roomId: string) => {
        if (!this._roomView.current) {
            return true;
        }
        return this._roomView.current.canResetTimeline();
    };

    private createResizer() {
        let panelSize;
        let panelCollapsed;
        const collapseConfig: ICollapseConfig = {
            // TODO decrease this once Spaces launches as it'll no longer need to include the 56px Community Panel
            toggleSize: 206 - 50,
            onCollapsed: (collapsed) => {
                panelCollapsed = collapsed;
                if (collapsed) {
                    dis.dispatch({ action: "hide_left_panel" });
                    window.localStorage.setItem("mx_lhs_size", '0');
                } else {
                    dis.dispatch({ action: "show_left_panel" });
                }
            },
            onResized: (size) => {
                panelSize = size;
                this.props.resizeNotifier.notifyLeftHandleResized();
            },
            onResizeStart: () => {
                this.props.resizeNotifier.startResizing();
            },
            onResizeStop: () => {
                if (!panelCollapsed) window.localStorage.setItem("mx_lhs_size", '' + panelSize);
                this.props.resizeNotifier.stopResizing();
            },
            isItemCollapsed: domNode => {
                return domNode.classList.contains("mx_LeftPanel_minimized");
            },
            handler: this.resizeHandler.current,
        };
        const resizer = new Resizer(this._resizeContainer.current, CollapseDistributor, collapseConfig);
        resizer.setClassNames({
            handle: "mx_ResizeHandle",
            vertical: "mx_ResizeHandle_vertical",
            reverse: "mx_ResizeHandle_reverse",
        });
        return resizer;
    }

    private loadResizerPreferences() {
        let lhsSize = parseInt(window.localStorage.getItem("mx_lhs_size"), 10);
        if (isNaN(lhsSize)) {
            lhsSize = 350;
        }
        this.resizer.forHandleWithId('lp-resizer').resize(lhsSize);
    }

    private onAccountData = (event: MatrixEvent) => {
        if (event.getType() === "m.ignored_user_list") {
            dis.dispatch({ action: "ignore_state_changed" });
        }
    };

    onCompactLayoutChanged = (setting, roomId, level, valueAtLevel, newValue) => {
        this.setState({
            useCompactLayout: valueAtLevel,
        });
    };

    onSync = (syncState, oldSyncState, data) => {
        const oldErrCode = (
            this.state.syncErrorData &&
            this.state.syncErrorData.error &&
            this.state.syncErrorData.error.errcode
        );
        const newErrCode = data && data.error && data.error.errcode;
        if (syncState === oldSyncState && oldErrCode === newErrCode) return;

        if (syncState === 'ERROR') {
            this.setState({
                syncErrorData: data,
            });
        } else {
            this.setState({
                syncErrorData: null,
            });
        }

        if (oldSyncState === 'PREPARED' && syncState === 'SYNCING') {
            this.updateServerNoticeEvents();
        } else {
            this.calculateServerLimitToast(this.state.syncErrorData, this.state.usageLimitEventContent);
        }
    };

    onRoomStateEvents = (ev, state) => {
        const serverNoticeList = RoomListStore.instance.orderedLists[DefaultTagID.ServerNotice];
        if (serverNoticeList && serverNoticeList.some(r => r.roomId === ev.getRoomId())) {
            this.updateServerNoticeEvents();
        }
    };

    private onUsageLimitDismissed = () => {
        this.setState({
            usageLimitDismissed: true,
        });
    };

    private calculateServerLimitToast(syncError: IState["syncErrorData"], usageLimitEventContent?: IUsageLimit) {
        const error = syncError && syncError.error && syncError.error.errcode === "M_RESOURCE_LIMIT_EXCEEDED";
        if (error) {
            usageLimitEventContent = syncError.error.data;
        }

        // usageLimitDismissed is true when the user has explicitly hidden the toast
        // and it will be reset to false if a *new* usage alert comes in.
        if (usageLimitEventContent && this.state.usageLimitDismissed) {
            showServerLimitToast(
                usageLimitEventContent.limit_type,
                this.onUsageLimitDismissed,
                usageLimitEventContent.admin_contact,
                error,
            );
        } else {
            hideServerLimitToast();
        }
    }

    private updateServerNoticeEvents = async () => {
        const serverNoticeList = RoomListStore.instance.orderedLists[DefaultTagID.ServerNotice];
        if (!serverNoticeList) return [];

        const events = [];
        let pinnedEventTs = 0;
        for (const room of serverNoticeList) {
            const pinStateEvent = room.currentState.getStateEvents("m.room.pinned_events", "");

            if (!pinStateEvent || !pinStateEvent.getContent().pinned) continue;
            pinnedEventTs = pinStateEvent.getTs();

            const pinnedEventIds = pinStateEvent.getContent().pinned.slice(0, MAX_PINNED_NOTICES_PER_ROOM);
            for (const eventId of pinnedEventIds) {
                const timeline = await this._matrixClient.getEventTimeline(room.getUnfilteredTimelineSet(), eventId);
                const event = timeline.getEvents().find(ev => ev.getId() === eventId);
                if (event) events.push(event);
            }
        }

        if (pinnedEventTs && this.state.usageLimitEventTs > pinnedEventTs) {
            // We've processed a newer event than this one, so ignore it.
            return;
        }

        const usageLimitEvent = events.find((e) => {
            return (
                e && e.getType() === 'm.room.message' &&
                e.getContent()['server_notice_type'] === 'm.server_notice.usage_limit_reached'
            );
        });
        const usageLimitEventContent = usageLimitEvent && usageLimitEvent.getContent();
        this.calculateServerLimitToast(this.state.syncErrorData, usageLimitEventContent);
        this.setState({
            usageLimitEventContent,
            usageLimitEventTs: pinnedEventTs,
            // This is a fresh toast, we can show toasts again
            usageLimitDismissed: false,
        });
    };

    private onPaste = (ev) => {
        let canReceiveInput = false;
        let element = ev.target;
        // test for all parents because the target can be a child of a contenteditable element
        while (!canReceiveInput && element) {
            canReceiveInput = canElementReceiveInput(element);
            element = element.parentElement;
        }
        if (!canReceiveInput) {
            // refocusing during a paste event will make the
            // paste end up in the newly focused element,
            // so dispatch synchronously before paste happens
            dis.fire(Action.FocusSendMessageComposer, true);
        }
    };

    /*
    SOME HACKERY BELOW:
    React optimizes event handlers, by always attaching only 1 handler to the document for a given type.
    It then internally determines the order in which React event handlers should be called,
    emulating the capture and bubbling phases the DOM also has.

    But, as the native handler for React is always attached on the document,
    it will always run last for bubbling (first for capturing) handlers,
    and thus React basically has its own event phases, and will always run
    after (before for capturing) any native other event handlers (as they tend to be attached last).

    So ideally one wouldn't mix React and native event handlers to have bubbling working as expected,
    but we do need a native event handler here on the document,
    to get keydown events when there is no focused element (target=body).

    We also do need bubbling here to give child components a chance to call `stopPropagation()`,
    for keydown events it can handle itself, and shouldn't be redirected to the composer.

    So we listen with React on this component to get any events on focused elements, and get bubbling working as expected.
    We also listen with a native listener on the document to get keydown events when no element is focused.
    Bubbling is irrelevant here as the target is the body element.
    */
    private onReactKeyDown = (ev) => {
        // events caught while bubbling up on the root element
        // of this component, so something must be focused.
        this.onKeyDown(ev);
    };

    private onNativeKeyDown = (ev) => {
        // only pass this if there is no focused element.
        // if there is, onKeyDown will be called by the
        // react keydown handler that respects the react bubbling order.
        if (ev.target === document.body) {
            this.onKeyDown(ev);
        }
    };

    private onKeyDown = (ev) => {
        let handled = false;

        const roomAction = getKeyBindingsManager().getRoomAction(ev);
        switch (roomAction) {
            case RoomAction.ScrollUp:
            case RoomAction.RoomScrollDown:
            case RoomAction.JumpToFirstMessage:
            case RoomAction.JumpToLatestMessage:
                // pass the event down to the scroll panel
                this.onScrollKeyPressed(ev);
                handled = true;
                break;
            case RoomAction.FocusSearch:
                dis.dispatch({
                    action: 'focus_search',
                });
                handled = true;
                break;
        }
        if (handled) {
            ev.stopPropagation();
            ev.preventDefault();
            return;
        }

        const navAction = getKeyBindingsManager().getNavigationAction(ev);
        switch (navAction) {
            case NavigationAction.FocusRoomSearch:
                dis.dispatch({
                    action: 'focus_room_filter',
                });
                handled = true;
                break;
            case NavigationAction.ToggleUserMenu:
                dis.fire(Action.ToggleUserMenu);
                handled = true;
                break;
            case NavigationAction.ToggleShortCutDialog:
                KeyboardShortcuts.toggleDialog();
                handled = true;
                break;
            case NavigationAction.GoToHome:
                dis.dispatch({
                    action: 'view_home_page',
                });
                Modal.closeCurrentModal("homeKeyboardShortcut");
                handled = true;
                break;
            case NavigationAction.ToggleRoomSidePanel:
                if (this.props.page_type === "room_view" || this.props.page_type === "group_view") {
                    dis.dispatch<ToggleRightPanelPayload>({
                        action: Action.ToggleRightPanel,
                        type: this.props.page_type === "room_view" ? "room" : "group",
                    });
                    handled = true;
                }
                break;
            case NavigationAction.SelectPrevRoom:
                dis.dispatch<ViewRoomDeltaPayload>({
                    action: Action.ViewRoomDelta,
                    delta: -1,
                    unread: false,
                });
                handled = true;
                break;
            case NavigationAction.SelectNextRoom:
                dis.dispatch<ViewRoomDeltaPayload>({
                    action: Action.ViewRoomDelta,
                    delta: 1,
                    unread: false,
                });
                handled = true;
                break;
            case NavigationAction.SelectPrevUnreadRoom:
                dis.dispatch<ViewRoomDeltaPayload>({
                    action: Action.ViewRoomDelta,
                    delta: -1,
                    unread: true,
                });
                break;
            case NavigationAction.SelectNextUnreadRoom:
                dis.dispatch<ViewRoomDeltaPayload>({
                    action: Action.ViewRoomDelta,
                    delta: 1,
                    unread: true,
                });
                break;
            default:
                // if we do not have a handler for it, pass it to the platform which might
                handled = PlatformPeg.get().onKeyDown(ev);
        }
        if (handled) {
            ev.stopPropagation();
            ev.preventDefault();
            return;
        }

        const isModifier = ev.key === Key.ALT || ev.key === Key.CONTROL || ev.key === Key.META || ev.key === Key.SHIFT;
        if (!isModifier && !ev.ctrlKey && !ev.metaKey) {
            // The above condition is crafted to _allow_ characters with Shift
            // already pressed (but not the Shift key down itself).
            const isClickShortcut = ev.target !== document.body &&
                (ev.key === Key.SPACE || ev.key === Key.ENTER);

            // We explicitly allow alt to be held due to it being a common accent modifier.
            // XXX: Forwarding Dead keys in this way does not work as intended but better to at least
            // move focus to the composer so the user can re-type the dead key correctly.
            const isPrintable = ev.key.length === 1 || ev.key === "Dead";

            // If the user is entering a printable character outside of an input field
            // redirect it to the composer for them.
            if (!isClickShortcut && isPrintable && !canElementReceiveInput(ev.target)) {
                // synchronous dispatch so we focus before key generates input
                dis.fire(Action.FocusSendMessageComposer, true);
                ev.stopPropagation();
                // we should *not* preventDefault() here as that would prevent typing in the now-focused composer
            }
        }
    };

    /**
     * dispatch a page-up/page-down/etc to the appropriate component
     * @param {Object} ev The key event
     */
    private onScrollKeyPressed = (ev) => {
        if (this._roomView.current) {
            this._roomView.current.handleScrollKey(ev);
        }
    };

    render() {
        let pageElement;

        switch (this.props.page_type) {
            case PageTypes.RoomView:
                pageElement = <RoomView
                    ref={this._roomView}
                    onRegistered={this.props.onRegistered}
                    threepidInvite={this.props.threepidInvite}
                    oobData={this.props.roomOobData}
                    key={this.props.currentRoomId || 'roomview'}
                    resizeNotifier={this.props.resizeNotifier}
                    justCreatedOpts={this.props.roomJustCreatedOpts}
                />;
                break;

            case PageTypes.MyGroups:
                pageElement = <MyGroups />;
                break;

            case PageTypes.RoomDirectory:
                // handled by MatrixChat for now
                break;

            case PageTypes.HomePage:
                pageElement = <HomePage justRegistered={this.props.justRegistered} />;
                break;

            case PageTypes.UserView:
                pageElement = <UserView userId={this.props.currentUserId} resizeNotifier={this.props.resizeNotifier} />;
                break;
            case PageTypes.GroupView:
                if (SpaceStore.spacesEnabled) {
                    pageElement = <LegacyCommunityPreview groupId={this.props.currentGroupId} />;
                } else {
                    pageElement = <GroupView
                        groupId={this.props.currentGroupId}
                        isNew={this.props.currentGroupIsNew}
                        resizeNotifier={this.props.resizeNotifier}
                    />;
                }
                break;
        }

        const wrapperClasses = classNames({
            'mx_MatrixChat_wrapper': true,
            'mx_MatrixChat_useCompactLayout': this.state.useCompactLayout,
        });
        const bodyClasses = classNames({
            'mx_MatrixChat': true,
            'mx_MatrixChat--with-avatar': this.state.backgroundImage,
        });

        const audioFeedArraysForCalls = this.state.activeCalls.map((call) => {
            return (
                <AudioFeedArrayForCall call={call} key={call.callId} />
            );
        });

        return (
            <MatrixClientContext.Provider value={this._matrixClient}>
                <div
                    onPaste={this.onPaste}
                    onKeyDown={this.onReactKeyDown}
                    className={wrapperClasses}
                    aria-hidden={this.props.hideToSRUsers}
                >
                    <ToastContainer />
                    <div className={bodyClasses}>
                        <div className='mx_LeftPanel_wrapper'>
                            { SettingsStore.getValue('TagPanel.enableTagPanel') &&
                                (<div className="mx_GroupFilterPanelContainer">
                                    <BackdropPanel
                                        blurMultiplier={0.5}
                                        backgroundImage={this.state.backgroundImage}
                                    />
                                    <GroupFilterPanel />
                                    { SettingsStore.getValue("feature_custom_tags") ? <CustomRoomTagPanel /> : null }
                                </div>)
                            }
                            { SpaceStore.spacesEnabled ? <>
                                <BackdropPanel
                                    blurMultiplier={0.5}
                                    backgroundImage={this.state.backgroundImage}
                                />
                                <SpacePanel />
                            </> : null }
                            <BackdropPanel
                                backgroundImage={this.state.backgroundImage}
                            />
                            <div
                                className="mx_LeftPanel_wrapper--user"
                                ref={this._resizeContainer}
                                data-collapsed={this.props.collapseLhs ? true : undefined}
                            >
                                <LeftPanel
                                    isMinimized={this.props.collapseLhs || false}
                                    resizeNotifier={this.props.resizeNotifier}
                                />
                            </div>
                        </div>
                        <ResizeHandle passRef={this.resizeHandler} id="lp-resizer" />
                        <div className="mx_RoomView_wrapper">
                            { pageElement }
                        </div>
                    </div>
                </div>
                <CallContainer />
                <NonUrgentToastContainer />
                <HostSignupContainer />
                { audioFeedArraysForCalls }
            </MatrixClientContext.Provider>
        );
    }
}

export default LoggedInView;<|MERGE_RESOLUTION|>--- conflicted
+++ resolved
@@ -65,14 +65,11 @@
 import GroupView from "./GroupView";
 import BackdropPanel from "./BackdropPanel";
 import SpaceStore from "../../stores/SpaceStore";
-<<<<<<< HEAD
-import LegacyCommunityPreview from "./LegacyCommunityPreview";
-=======
 import classNames from 'classnames';
 import GroupFilterPanel from './GroupFilterPanel';
 import CustomRoomTagPanel from './CustomRoomTagPanel';
 import { mediaFromMxc } from "../../customisations/Media";
->>>>>>> e7cfa481
+import LegacyCommunityPreview from "./LegacyCommunityPreview";
 
 // We need to fetch each pinned message individually (if we don't already have it)
 // so each pinned message may trigger a request. Limit the number per room for sanity.
