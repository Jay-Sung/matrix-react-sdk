--- conflicted
+++ resolved
@@ -459,15 +459,14 @@
                 });
 
                 break;
-<<<<<<< HEAD
             case 'appsDrawer':
                 this.setState({
                     showApps: payload.show ? true : false,
-=======
+                });
+                break;
             case 'forward_event':
                 this.setState({
                     forwardingEvent: payload.content,
->>>>>>> 31f1e421
                 });
                 break;
         }
