--- conflicted
+++ resolved
@@ -14,23 +14,6 @@
 See the License for the specific language governing permissions and
 limitations under the License.
 */
-<<<<<<< HEAD
-var React = require('react');
-var ReactDOM = require('react-dom');
-var sdk = require('../../index');
-var MatrixClientPeg = require("../../MatrixClientPeg");
-var PlatformPeg = require("../../PlatformPeg");
-var Modal = require('../../Modal');
-var dis = require("../../dispatcher");
-var q = require('q');
-var package_json = require('../../../package.json');
-var UserSettingsStore = require('../../UserSettingsStore');
-var CallMediaHandler = require('../../CallMediaHandler');
-var GeminiScrollbar = require('react-gemini-scrollbar');
-var Email = require('../../email');
-var AddThreepid = require('../../AddThreepid');
-var SdkConfig = require('../../SdkConfig');
-=======
 const React = require('react');
 const ReactDOM = require('react-dom');
 const sdk = require('../../index');
@@ -45,7 +28,6 @@
 const Email = require('../../email');
 const AddThreepid = require('../../AddThreepid');
 const SdkConfig = require('../../SdkConfig');
->>>>>>> 28e0a32d
 import AccessibleButton from '../views/elements/AccessibleButton';
 
 // if this looks like a release, use the 'version' from package.json; else use
