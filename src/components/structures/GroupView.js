--- conflicted
+++ resolved
@@ -741,65 +741,10 @@
                 </div>;
             }
             return <div className="mx_GroupView_membershipSection mx_GroupView_membershipSection_invited">
-<<<<<<< HEAD
-                <div className="mx_GroupView_membershipSection_description">
-                    { _t("%(inviter)s has invited you to join this community", {inviter: group.inviter.userId}) }
-                </div>
-                <div className="mx_GroupView_membership_buttonContainer">
-                    <AccessibleButton className="mx_GroupView_textButton mx_RoomHeader_textButton"
-                        onClick={this._onAcceptInviteClick}
-                    >
-                        { _t("Accept") }
-                    </AccessibleButton>
-                    <AccessibleButton className="mx_GroupView_textButton mx_RoomHeader_textButton"
-                        onClick={this._onRejectInviteClick}
-                    >
-                        { _t("Decline") }
-                    </AccessibleButton>
-                </div>
-            </div>;
-        } else if (group.myMembership === 'join') {
-            let youAreAMemberText = _t("You are a member of this community");
-            if (this.state.summary.user && this.state.summary.user.is_privileged) {
-                youAreAMemberText = _t("You are an administrator of this community");
-            }
-
-            let publicisedButton;
-            if (this.state.publicityBusy) {
-                publicisedButton = <Spinner />;
-            }
-
-            let publicisedSection;
-            if (this.state.summary.user && this.state.summary.user.is_publicised) {
-                if (!this.state.publicityBusy) {
-                    publicisedButton = <AccessibleButton className="mx_GroupView_textButton mx_RoomHeader_textButton"
-                            onClick={this._onPubliciseOffClick}
-                        >
-                            { _t("Unpublish") }
-                        </AccessibleButton>;
-                }
-                publicisedSection = <div className="mx_GroupView_membershipSubSection">
-                    { _t("This community is published on your profile") }
-                    <div className="mx_GroupView_membership_buttonContainer">
-                        { publicisedButton }
-                    </div>
-                </div>;
-            } else {
-                if (!this.state.publicityBusy) {
-                    publicisedButton = <AccessibleButton className="mx_GroupView_textButton mx_RoomHeader_textButton"
-                        onClick={this._onPubliciseOnClick}
-                    >
-                        { _t("Publish") }
-                    </AccessibleButton>;
-                }
-                publicisedSection = <div className="mx_GroupView_membershipSubSection">
-                    { _t("This community is not published on your profile") }
-=======
                 <div className="mx_GroupView_membershipSubSection">
                     <div className="mx_GroupView_membershipSection_description">
                         { _t("%(inviter)s has invited you to join this group", {inviter: group.inviter.userId}) }
                     </div>
->>>>>>> 9160b70e
                     <div className="mx_GroupView_membership_buttonContainer">
                         <AccessibleButton className="mx_GroupView_textButton mx_RoomHeader_textButton"
                             onClick={this._onAcceptInviteClick}
@@ -978,27 +923,6 @@
                 if (summary.profile && summary.profile.short_description) {
                     shortDescNode = <span>{ summary.profile.short_description }</span>;
                 }
-<<<<<<< HEAD
-
-                let description = null;
-                if (summary.profile && summary.profile.long_description) {
-                    description = sanitizedHtmlNode(summary.profile.long_description);
-                }
-                bodyNodes = [
-                    this._getMembershipSection(),
-                    <div key="groupDesc" className="mx_GroupView_groupDesc">{ description }</div>,
-                    this._getRoomsNode(),
-                ];
-                if (summary.user && summary.user.is_privileged) {
-                    rightButtons.push(
-                        <AccessibleButton className="mx_GroupHeader_button"
-                            onClick={this._onEditClick} title={_t("Edit Community")} key="_editButton"
-                        >
-                            <TintableSvg src="img/icons-settings-room.svg" width="16" height="16" />
-                        </AccessibleButton>,
-                    );
-                }
-=======
                 rightButtons.push(
                     <AccessibleButton className="mx_GroupHeader_button"
                         onClick={this._onEditClick} title={_t("Community Settings")} key="_editButton"
@@ -1006,7 +930,6 @@
                         <TintableSvg src="img/icons-settings-room.svg" width="16" height="16" />
                     </AccessibleButton>,
                 );
->>>>>>> 9160b70e
                 if (this.props.collapsedRhs) {
                     rightButtons.push(
                         <AccessibleButton className="mx_GroupHeader_button"
