--- conflicted
+++ resolved
@@ -317,95 +317,7 @@
     });
 }
 
-<<<<<<< HEAD
-function textForThreePidInviteEvent(event): () => string | null {
-=======
-function textForCallAnswerEvent(event: MatrixEvent): () => string | null {
-    return () => {
-        const senderName = event.sender ? event.sender.name : _t('Someone');
-        const supported = MatrixClientPeg.get().supportsVoip() ? '' : _t('(not supported by this browser)');
-        return _t('%(senderName)s answered the call.', { senderName }) + ' ' + supported;
-    };
-}
-
-function textForCallHangupEvent(event: MatrixEvent): () => string | null {
-    const getSenderName = () => event.sender ? event.sender.name : _t('Someone');
-    const eventContent = event.getContent();
-    let getReason = () => "";
-    if (!MatrixClientPeg.get().supportsVoip()) {
-        getReason = () => _t('(not supported by this browser)');
-    } else if (eventContent.reason) {
-        if (eventContent.reason === "ice_failed") {
-            // We couldn't establish a connection at all
-            getReason = () => _t('(could not connect media)');
-        } else if (eventContent.reason === "ice_timeout") {
-            // We established a connection but it died
-            getReason = () => _t('(connection failed)');
-        } else if (eventContent.reason === "user_media_failed") {
-            // The other side couldn't open capture devices
-            getReason = () => _t("(their device couldn't start the camera / microphone)");
-        } else if (eventContent.reason === "unknown_error") {
-            // An error code the other side doesn't have a way to express
-            // (as opposed to an error code they gave but we don't know about,
-            // in which case we show the error code)
-            getReason = () => _t("(an error occurred)");
-        } else if (eventContent.reason === "invite_timeout") {
-            getReason = () => _t('(no answer)');
-        } else if (eventContent.reason === "user hangup" || eventContent.reason === "user_hangup") {
-            // workaround for https://github.com/vector-im/element-web/issues/5178
-            // it seems Android randomly sets a reason of "user hangup" which is
-            // interpreted as an error code :(
-            // https://github.com/vector-im/riot-android/issues/2623
-            // Also the correct hangup code as of VoIP v1 (with underscore)
-            getReason = () => '';
-        } else {
-            getReason = () => _t('(unknown failure: %(reason)s)', { reason: eventContent.reason });
-        }
-    }
-    return () => _t('%(senderName)s ended the call.', { senderName: getSenderName() }) + ' ' + getReason();
-}
-
-function textForCallRejectEvent(event: MatrixEvent): () => string | null {
-    return () => {
-        const senderName = event.sender ? event.sender.name : _t('Someone');
-        return _t('%(senderName)s declined the call.', { senderName });
-    };
-}
-
-function textForCallInviteEvent(event: MatrixEvent): () => string | null {
-    const getSenderName = () => event.sender ? event.sender.name : _t('Someone');
-    // FIXME: Find a better way to determine this from the event?
-    let isVoice = true;
-    if (event.getContent().offer && event.getContent().offer.sdp &&
-            event.getContent().offer.sdp.indexOf('m=video') !== -1) {
-        isVoice = false;
-    }
-    const isSupported = MatrixClientPeg.get().supportsVoip();
-
-    // This ladder could be reduced down to a couple string variables, however other languages
-    // can have a hard time translating those strings. In an effort to make translations easier
-    // and more accurate, we break out the string-based variables to a couple booleans.
-    if (isVoice && isSupported) {
-        return () => _t("%(senderName)s placed a voice call.", {
-            senderName: getSenderName(),
-        });
-    } else if (isVoice && !isSupported) {
-        return () => _t("%(senderName)s placed a voice call. (not supported by this browser)", {
-            senderName: getSenderName(),
-        });
-    } else if (!isVoice && isSupported) {
-        return () => _t("%(senderName)s placed a video call.", {
-            senderName: getSenderName(),
-        });
-    } else if (!isVoice && !isSupported) {
-        return () => _t("%(senderName)s placed a video call. (not supported by this browser)", {
-            senderName: getSenderName(),
-        });
-    }
-}
-
 function textForThreePidInviteEvent(event: MatrixEvent): () => string | null {
->>>>>>> 2089127d
     const senderName = event.sender ? event.sender.name : event.getSender();
 
     if (!isValid3pidInvite(event)) {
