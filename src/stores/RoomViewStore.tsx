--- conflicted
+++ resolved
@@ -288,10 +288,7 @@
                     SlidingSyncManager.instance.setRoomVisible(this.state.roomId, false);
                 }
                 this.setState({
-<<<<<<< HEAD
-=======
                     subscribingRoomId: payload.room_id,
->>>>>>> 348a006c
                     roomId: payload.room_id,
                     initialEventId: null,
                     initialEventPixelOffset: null,
@@ -306,15 +303,13 @@
                 // set this room as the room subscription. We need to await for it as this will fetch
                 // all room state for this room, which is required before we get the state below.
                 await SlidingSyncManager.instance.setRoomVisible(payload.room_id, true);
-<<<<<<< HEAD
-=======
+
                 // Whilst we were subscribing another room was viewed, so stop what we're doing and
                 // unsubscribe
                 if (this.state.subscribingRoomId !== payload.room_id) {
                     SlidingSyncManager.instance.setRoomVisible(this.state.roomId, false);
                     return;
                 }
->>>>>>> 348a006c
                 // Re-fire the payload: we won't re-process it because the prev room ID == payload room ID now
                 dis.dispatch({
                     ...payload,
