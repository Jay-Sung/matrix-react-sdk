--- conflicted
+++ resolved
@@ -67,9 +67,7 @@
 import { completeOidcLogin } from "./utils/oidc/authorize";
 import { getStoredOidcClientId, getStoredOidcTokenIssuer, persistOidcAuthenticatedSettings } from "./utils/oidc/persistOidcSettings";
 import GenericToast from "./components/views/toasts/GenericToast";
-<<<<<<< HEAD
 import { OidcTokenRefresher } from "matrix-js-sdk/src/oidc/tokenRefresher";
-=======
 import {
     ACCESS_TOKEN_IV,
     ACCESS_TOKEN_STORAGE_KEY,
@@ -80,7 +78,6 @@
     REFRESH_TOKEN_STORAGE_KEY,
     tryDecryptToken,
 } from "./utils/tokens/tokens";
->>>>>>> e3673ee7
 
 const HOMESERVER_URL_KEY = "mx_hs_url";
 const ID_SERVER_URL_KEY = "mx_is_url";
@@ -564,35 +561,6 @@
     return { hsUrl, isUrl, hasAccessToken, accessToken, refreshToken, hasRefreshToken, userId, deviceId, isGuest };
 }
 
-<<<<<<< HEAD
-// The pickle key is a string of unspecified length and format.  For AES, we
-// need a 256-bit Uint8Array. So we HKDF the pickle key to generate the AES
-// key.  The AES key should be zeroed after it is used
-async function pickleKeyToAesKey(pickleKey: string): Promise<Uint8Array> {
-    const pickleKeyBuffer = new Uint8Array(pickleKey.length);
-    for (let i = 0; i < pickleKey.length; i++) {
-        pickleKeyBuffer[i] = pickleKey.charCodeAt(i);
-    }
-    const hkdfKey = await window.crypto.subtle.importKey("raw", pickleKeyBuffer, "HKDF", false, ["deriveBits"]);
-    pickleKeyBuffer.fill(0);
-    return new Uint8Array(
-        await window.crypto.subtle.deriveBits(
-            {
-                name: "HKDF",
-                hash: "SHA-256",
-                // eslint-disable-next-line @typescript-eslint/ban-ts-comment
-                // @ts-ignore: https://github.com/microsoft/TypeScript-DOM-lib-generator/pull/879
-                salt: new Uint8Array(32),
-                info: new Uint8Array(0),
-            },
-            hkdfKey,
-            256,
-        ),
-    );
-}
-
-=======
->>>>>>> e3673ee7
 async function abortLogin(): Promise<void> {
     const signOut = await showStorageEvictedDialog();
     if (signOut) {
@@ -902,80 +870,6 @@
 // `instanceof`. Babel 7 supports this natively in their class handling.
 class AbortLoginAndRebuildStorage extends Error {}
 
-<<<<<<< HEAD
-/**
- * Persist a token in storage
- * When pickle key is present, will attempt to encrypt the token
- * Stores in idb, falling back to localStorage
- *
- * @param storageKey key used to store the token
- * @param initializationVector Initialization vector for encrypting the token. Only used when `pickleKey` is present
- * @param token the token to store, when undefined any existing token at the storageKey is removed from storage
- * @param pickleKey optional pickle key used to encrypt token
- * @param hasTokenStorageKey Localstorage key for an item which stores whether we expect to have a token in indexeddb, eg "mx_has_access_token".
- */
-async function persistTokenInStorage(
-    storageKey: string,
-    initializationVector: string,
-    token: string | undefined,
-    pickleKey: string | undefined,
-    hasTokenStorageKey: string,
-): Promise<void> {
-    // store whether we expect to find a token, to detect the case
-    // where IndexedDB is blown away
-    if (token) {
-        localStorage.setItem(hasTokenStorageKey, "true");
-    } else {
-        localStorage.removeItem(hasTokenStorageKey);
-    }
-
-    if (pickleKey) {
-        let encryptedToken: IEncryptedPayload | undefined;
-        try {
-            if (!token) {
-                throw new Error("No token: not attempting encryption");
-            }
-            // try to encrypt the access token using the pickle key
-            const encrKey = await pickleKeyToAesKey(pickleKey);
-            encryptedToken = await encryptAES(token, encrKey, initializationVector);
-            encrKey.fill(0);
-        } catch (e) {
-            logger.warn("Could not encrypt access token", e);
-        }
-        try {
-            // save either the encrypted access token, or the plain access
-            // token if we were unable to encrypt (e.g. if the browser doesn't
-            // have WebCrypto).
-            await StorageManager.idbSave("account", storageKey, encryptedToken || token);
-        } catch (e) {
-            // if we couldn't save to indexedDB, fall back to localStorage.  We
-            // store the access token unencrypted since localStorage only saves
-            // strings.
-            if (!!token) {
-                localStorage.setItem(storageKey, token);
-            } else {
-                localStorage.removeItem(storageKey);
-            }
-        }
-    } else {
-        try {
-            await StorageManager.idbSave("account", storageKey, token);
-        } catch (e) {
-            if (!!token) {
-                localStorage.setItem(storageKey, token);
-            } else {
-                localStorage.removeItem(storageKey);
-            }
-        }
-    }
-}
-
-async function persistOidcClientSettings(settings): Promise<void> {
-    sessionStorage.setItem("oidcClientSettings", JSON.stringify(settings));
-}
-
-=======
->>>>>>> e3673ee7
 async function persistCredentials(credentials: IMatrixClientCreds): Promise<void> {
     localStorage.setItem(HOMESERVER_URL_KEY, credentials.homeserverUrl);
     if (credentials.identityServerUrl) {
