--- conflicted
+++ resolved
@@ -21,11 +21,7 @@
 import { getEmbeddedPagesWellKnown } from "../utils/WellKnownUtils";
 import { SnakedObject } from "./SnakedObject";
 
-<<<<<<< HEAD
-export function getHomePageUrl(appConfig: IConfigOptions, matrixClient: MatrixClient | undefined): string | undefined {
-=======
 export function getHomePageUrl(appConfig: IConfigOptions, matrixClient: MatrixClient): string | undefined {
->>>>>>> 44f51fd1
     const config = new SnakedObject(appConfig);
 
     const pagesConfig = config.get("embedded_pages");
