/*
Copyright 2023 The Matrix.org Foundation C.I.C.

Licensed under the Apache License, Version 2.0 (the "License");
you may not use this file except in compliance with the License.
You may obtain a copy of the License at

    http://www.apache.org/licenses/LICENSE-2.0

Unless required by applicable law or agreed to in writing, software
distributed under the License is distributed on an "AS IS" BASIS,
WITHOUT WARRANTIES OR CONDITIONS OF ANY KIND, either express or implied.
See the License for the specific language governing permissions and
limitations under the License.
*/

import { completeAuthorizationCodeGrant } from "matrix-js-sdk/src/oidc/authorize";
import { QueryDict } from "matrix-js-sdk/src/utils";
import { OidcClientConfig } from "matrix-js-sdk/src/autodiscovery";
import { generateOidcAuthorizationUrl } from "matrix-js-sdk/src/oidc/authorize";
import { randomString } from "matrix-js-sdk/src/randomstring";

/**
 * Start OIDC authorization code flow
 * Generates auth params, stores them in session storage and
 * Navigates to configured authorization endpoint
 * @param delegatedAuthConfig from discovery
 * @param clientId this client's id as registered with configured issuer
 * @param homeserverUrl target homeserver
 * @param identityServerUrl OPTIONAL target identity server
 * @returns Promise that resolves after we have navigated to auth endpoint
 */
export const startOidcLogin = async (
    delegatedAuthConfig: OidcClientConfig,
    clientId: string,
    homeserverUrl: string,
    identityServerUrl?: string,
): Promise<void> => {
    const redirectUri = window.location.origin;

    const nonce = randomString(10);

    const authorizationUrl = await generateOidcAuthorizationUrl({
        metadata: delegatedAuthConfig.metadata,
        redirectUri,
        clientId,
        homeserverUrl,
        identityServerUrl,
        nonce,
    });

    window.location.href = authorizationUrl;
};

/**
 * Gets `code` and `state` query params
 *
 * @param queryParams
 * @returns code and state
 * @throws when code and state are not valid strings
 */
const getCodeAndStateFromQueryParams = (queryParams: QueryDict): { code: string; state: string } => {
    const code = queryParams["code"];
    const state = queryParams["state"];

    if (!code || typeof code !== "string" || !state || typeof state !== "string") {
        throw new Error("Invalid query parameters for OIDC native login. `code` and `state` are required.");
    }
    return { code, state };
};

type CompleteOidcLoginResponse = {
    // url of the homeserver selected during login
    homeserverUrl: string;
    // identity server url as discovered during login
    identityServerUrl?: string;
    // accessToken gained from OIDC token issuer
    accessToken: string;
    // refreshToken gained from OIDC token issuer, when falsy token cannot be refreshed
    refreshToken?: string;
};
/**
 * Attempt to complete authorization code flow to get an access token
 * @param queryParams the query-parameters extracted from the real query-string of the starting URI.
 * @returns Promise that resolves with a CompleteOidcLoginResponse when login was successful
 * @throws When we failed to get a valid access token
 */
<<<<<<< HEAD
export const completeOidcLogin = async (queryParams: QueryDict): Promise<CompleteOidcLoginResponse> => {
=======
export const completeOidcLogin = async (
    queryParams: QueryDict,
): Promise<{
    homeserverUrl: string;
    identityServerUrl?: string;
    accessToken: string;
    clientId: string;
    issuer: string;
}> => {
>>>>>>> 0b0d77cb
    const { code, state } = getCodeAndStateFromQueryParams(queryParams);
    const { homeserverUrl, tokenResponse, identityServerUrl, oidcClientSettings } =
        await completeAuthorizationCodeGrant(code, state);

    return {
        homeserverUrl: homeserverUrl,
        identityServerUrl: identityServerUrl,
        accessToken: tokenResponse.access_token,
<<<<<<< HEAD
        refreshToken: tokenResponse.refresh_token,
=======
        clientId: oidcClientSettings.clientId,
        issuer: oidcClientSettings.issuer,
>>>>>>> 0b0d77cb
    };
};<|MERGE_RESOLUTION|>--- conflicted
+++ resolved
@@ -78,6 +78,10 @@
     accessToken: string;
     // refreshToken gained from OIDC token issuer, when falsy token cannot be refreshed
     refreshToken?: string;
+    // this client's id as registered with the OIDC issuer
+    clientId: string;
+    // issuer used during authentication
+    issuer: string;
 };
 /**
  * Attempt to complete authorization code flow to get an access token
@@ -85,32 +89,17 @@
  * @returns Promise that resolves with a CompleteOidcLoginResponse when login was successful
  * @throws When we failed to get a valid access token
  */
-<<<<<<< HEAD
 export const completeOidcLogin = async (queryParams: QueryDict): Promise<CompleteOidcLoginResponse> => {
-=======
-export const completeOidcLogin = async (
-    queryParams: QueryDict,
-): Promise<{
-    homeserverUrl: string;
-    identityServerUrl?: string;
-    accessToken: string;
-    clientId: string;
-    issuer: string;
-}> => {
->>>>>>> 0b0d77cb
     const { code, state } = getCodeAndStateFromQueryParams(queryParams);
     const { homeserverUrl, tokenResponse, identityServerUrl, oidcClientSettings } =
         await completeAuthorizationCodeGrant(code, state);
 
     return {
-        homeserverUrl: homeserverUrl,
-        identityServerUrl: identityServerUrl,
+        homeserverUrl,
+        identityServerUrl,
         accessToken: tokenResponse.access_token,
-<<<<<<< HEAD
         refreshToken: tokenResponse.refresh_token,
-=======
         clientId: oidcClientSettings.clientId,
         issuer: oidcClientSettings.issuer,
->>>>>>> 0b0d77cb
     };
 };