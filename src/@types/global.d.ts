/*
Copyright 2020 The Matrix.org Foundation C.I.C.

Licensed under the Apache License, Version 2.0 (the "License");
you may not use this file except in compliance with the License.
You may obtain a copy of the License at

    http://www.apache.org/licenses/LICENSE-2.0

Unless required by applicable law or agreed to in writing, software
distributed under the License is distributed on an "AS IS" BASIS,
WITHOUT WARRANTIES OR CONDITIONS OF ANY KIND, either express or implied.
See the License for the specific language governing permissions and
limitations under the License.
*/

import * as ModernizrStatic from "modernizr";
import ContentMessages from "../ContentMessages";
import { IMatrixClientPeg } from "../MatrixClientPeg";
import ToastStore from "../stores/ToastStore";
import DeviceListener from "../DeviceListener";
import RebrandListener from "../RebrandListener";
import { RoomListStoreClass } from "../stores/room-list/RoomListStore";
import { PlatformPeg } from "../PlatformPeg";
import RoomListLayoutStore from "../stores/room-list/RoomListLayoutStore";
import {IntegrationManagers} from "../integrations/IntegrationManagers";

declare global {
    interface Window {
        Modernizr: ModernizrStatic;
        mxMatrixClientPeg: IMatrixClientPeg;
        Olm: {
            init: () => Promise<void>;
        };

<<<<<<< HEAD
        mxContentMessages: ContentMessages;
        mxToastStore: ToastStore;
        mxDeviceListener: DeviceListener;
        mxRoomListStore2: RoomListStore2;
=======
        mx_ContentMessages: ContentMessages;
        mx_ToastStore: ToastStore;
        mx_DeviceListener: DeviceListener;
        mx_RebrandListener: RebrandListener;
        mx_RoomListStore: RoomListStoreClass;
        mx_RoomListLayoutStore: RoomListLayoutStore;
        mxPlatformPeg: PlatformPeg;
        mxIntegrationManagers: typeof IntegrationManagers;
>>>>>>> 44043d6d
    }

    // workaround for https://github.com/microsoft/TypeScript/issues/30933
    interface ObjectConstructor {
        fromEntries?(xs: [string|number|symbol, any][]): object;
    }

    interface Document {
        // https://developer.mozilla.org/en-US/docs/Web/API/Document/hasStorageAccess
        hasStorageAccess?: () => Promise<boolean>;
    }

    interface Navigator {
        userLanguage?: string;
    }

    interface StorageEstimate {
        usageDetails?: {[key: string]: number};
    }

    export interface ISettledFulfilled<T> {
        status: "fulfilled";
        value: T;
    }
    export interface ISettledRejected {
        status: "rejected";
        reason: any;
    }

    interface PromiseConstructor {
        allSettled<T>(promises: Promise<T>[]): Promise<Array<ISettledFulfilled<T> | ISettledRejected>>;
    }
}<|MERGE_RESOLUTION|>--- conflicted
+++ resolved
@@ -33,12 +33,6 @@
             init: () => Promise<void>;
         };
 
-<<<<<<< HEAD
-        mxContentMessages: ContentMessages;
-        mxToastStore: ToastStore;
-        mxDeviceListener: DeviceListener;
-        mxRoomListStore2: RoomListStore2;
-=======
         mx_ContentMessages: ContentMessages;
         mx_ToastStore: ToastStore;
         mx_DeviceListener: DeviceListener;
@@ -47,7 +41,6 @@
         mx_RoomListLayoutStore: RoomListLayoutStore;
         mxPlatformPeg: PlatformPeg;
         mxIntegrationManagers: typeof IntegrationManagers;
->>>>>>> 44043d6d
     }
 
     // workaround for https://github.com/microsoft/TypeScript/issues/30933
