/*
Copyright 2019 The Matrix.org Foundation C.I.C.

Licensed under the Apache License, Version 2.0 (the "License");
you may not use this file except in compliance with the License.
You may obtain a copy of the License at

    http://www.apache.org/licenses/LICENSE-2.0

Unless required by applicable law or agreed to in writing, software
distributed under the License is distributed on an "AS IS" BASIS,
WITHOUT WARRANTIES OR CONDITIONS OF ANY KIND, either express or implied.
See the License for the specific language governing permissions and
limitations under the License.
*/

import { logger } from "matrix-js-sdk/src/logger";
import { ClientEvent, IClientWellKnown, MatrixClient } from "matrix-js-sdk/src/client";
import { compare } from "matrix-js-sdk/src/utils";

import type { MatrixEvent } from "matrix-js-sdk/src/models/event";
import SdkConfig from "../SdkConfig";
import Modal from "../Modal";
import { IntegrationManagerInstance, Kind } from "./IntegrationManagerInstance";
import IntegrationsImpossibleDialog from "../components/views/dialogs/IntegrationsImpossibleDialog";
import IntegrationsDisabledDialog from "../components/views/dialogs/IntegrationsDisabledDialog";
import WidgetUtils from "../utils/WidgetUtils";
import { MatrixClientPeg } from "../MatrixClientPeg";
import { parseUrl } from "../utils/UrlUtils";

const KIND_PREFERENCE = [
    // Ordered: first is most preferred, last is least preferred.
    Kind.Account,
    Kind.Homeserver,
    Kind.Config,
];

export class IntegrationManagers {
    private static instance?: IntegrationManagers;

    private managers: IntegrationManagerInstance[] = [];
    private client?: MatrixClient;
    private primaryManager: IntegrationManagerInstance | null = null;

    public static sharedInstance(): IntegrationManagers {
        if (!IntegrationManagers.instance) {
            IntegrationManagers.instance = new IntegrationManagers();
        }
        return IntegrationManagers.instance;
    }

    public constructor() {
        this.compileManagers();
    }

    public startWatching(): void {
        this.stopWatching();
        this.client = MatrixClientPeg.safeGet();
        this.client.on(ClientEvent.AccountData, this.onAccountData);
        this.client.on(ClientEvent.ClientWellKnown, this.setupHomeserverManagers);
        this.compileManagers();
    }

    public stopWatching(): void {
        if (!this.client) return;
        this.client.removeListener(ClientEvent.AccountData, this.onAccountData);
        this.client.removeListener(ClientEvent.ClientWellKnown, this.setupHomeserverManagers);
    }

    private compileManagers(): void {
        this.managers = [];
        this.setupConfiguredManager();
        this.setupAccountManagers();
    }

    private setupConfiguredManager(): void {
        const apiUrl = SdkConfig.get("integrations_rest_url");
        const uiUrl = SdkConfig.get("integrations_ui_url");

        if (apiUrl && uiUrl) {
            this.managers.push(new IntegrationManagerInstance(Kind.Config, apiUrl, uiUrl));
            this.primaryManager = null; // reset primary
        }
    }

    private setupHomeserverManagers = async (discoveryResponse: IClientWellKnown): Promise<void> => {
        logger.log("Updating homeserver-configured integration managers...");
        if (discoveryResponse && discoveryResponse["m.integrations"]) {
            let managers = discoveryResponse["m.integrations"]["managers"];
            if (!Array.isArray(managers)) managers = []; // make it an array so we can wipe the HS managers

            logger.log(`Homeserver has ${managers.length} integration managers`);

            // Clear out any known managers for the homeserver
            // TODO: Log out of the scalar clients
            this.managers = this.managers.filter((m) => m.kind !== Kind.Homeserver);

            // Now add all the managers the homeserver wants us to have
            for (const hsManager of managers) {
                if (!hsManager["api_url"]) continue;
                this.managers.push(
                    new IntegrationManagerInstance(
                        Kind.Homeserver,
                        hsManager["api_url"],
                        hsManager["ui_url"], // optional
                    ),
                );
            }

            this.primaryManager = null; // reset primary
        } else {
            logger.log("Homeserver has no integration managers");
        }
    };

    private setupAccountManagers(): void {
        if (!this.client || !this.client.getUserId()) return; // not logged in
        const widgets = WidgetUtils.getIntegrationManagerWidgets(this.client);
        widgets.forEach((w) => {
            const data = w.content["data"];
            if (!data) return;

            const uiUrl = w.content["url"];
            const apiUrl = data["api_url"] as string;
            if (!apiUrl || !uiUrl) return;

            const manager = new IntegrationManagerInstance(
                Kind.Account,
                apiUrl,
                uiUrl,
                w["id"] || w["state_key"] || "",
            );
            this.managers.push(manager);
        });
        this.primaryManager = null; // reset primary
    }

    private onAccountData = (ev: MatrixEvent): void => {
        if (ev.getType() === "m.widgets") {
            this.compileManagers();
        }
    };

    public hasManager(): boolean {
        return this.managers.length > 0;
    }

    public getOrderedManagers(): IntegrationManagerInstance[] {
        const ordered: IntegrationManagerInstance[] = [];
        for (const kind of KIND_PREFERENCE) {
            const managers = this.managers.filter((m) => m.kind === kind);
            if (!managers || !managers.length) continue;

            if (kind === Kind.Account) {
                // Order by state_keys (IDs)
                managers.sort((a, b) => compare(a.id ?? "", b.id ?? ""));
            }

            ordered.push(...managers);
        }
        return ordered;
    }

    public getPrimaryManager(): IntegrationManagerInstance | null {
        if (this.hasManager()) {
            if (this.primaryManager) return this.primaryManager;

            this.primaryManager = this.getOrderedManagers()[0];
            return this.primaryManager;
        } else {
            return null;
        }
    }

    public openNoManagerDialog(): void {
        Modal.createDialog(IntegrationsImpossibleDialog);
    }

    public showDisabledDialog(): void {
        Modal.createDialog(IntegrationsDisabledDialog);
    }

<<<<<<< HEAD
    public async overwriteManagerOnAccount(manager: IntegrationManagerInstance): Promise<void> {
        // TODO: TravisR - We should be logging out of scalar clients.
        await WidgetUtils.removeIntegrationManagerWidgets(this.client);

        // TODO: TravisR - We should actually be carrying over the discovery response verbatim.
        await WidgetUtils.addIntegrationManagerWidget(this.client, manager.name, manager.uiUrl, manager.apiUrl);
    }

=======
>>>>>>> 44f51fd1
    /**
     * Attempts to discover an integration manager using only its name. This will not validate that
     * the integration manager is functional - that is the caller's responsibility.
     * @param {string} domainName The domain name to look up.
     * @returns {Promise<IntegrationManagerInstance>} Resolves to an integration manager instance,
     * or null if none was found.
     */
    public async tryDiscoverManager(domainName: string): Promise<IntegrationManagerInstance | null> {
        logger.log("Looking up integration manager via .well-known");
        if (domainName.startsWith("http:") || domainName.startsWith("https:")) {
            // trim off the scheme and just use the domain
            domainName = parseUrl(domainName).host;
        }

        let wkConfig: IClientWellKnown;
        try {
            const result = await fetch(`https://${domainName}/.well-known/matrix/integrations`);
            wkConfig = await result.json();
        } catch (e) {
            logger.error(e);
            logger.warn("Failed to locate integration manager");
            return null;
        }

        if (!wkConfig || !wkConfig["m.integrations_widget"]) {
            logger.warn("Missing integrations widget on .well-known response");
            return null;
        }

        const widget = wkConfig["m.integrations_widget"];
        if (!widget["url"] || !widget["data"] || !widget["data"]["api_url"]) {
            logger.warn("Malformed .well-known response for integrations widget");
            return null;
        }

        // All discovered managers are per-user managers
        const manager = new IntegrationManagerInstance(Kind.Account, widget["data"]["api_url"], widget["url"]);
        logger.log("Got an integration manager (untested)");

        // We don't test the manager because the caller may need to do extra
        // checks or similar with it. For instance, they may need to deal with
        // terms of service or want to call something particular.

        return manager;
    }
}

// For debugging
window.mxIntegrationManagers = IntegrationManagers;<|MERGE_RESOLUTION|>--- conflicted
+++ resolved
@@ -180,17 +180,6 @@
         Modal.createDialog(IntegrationsDisabledDialog);
     }
 
-<<<<<<< HEAD
-    public async overwriteManagerOnAccount(manager: IntegrationManagerInstance): Promise<void> {
-        // TODO: TravisR - We should be logging out of scalar clients.
-        await WidgetUtils.removeIntegrationManagerWidgets(this.client);
-
-        // TODO: TravisR - We should actually be carrying over the discovery response verbatim.
-        await WidgetUtils.addIntegrationManagerWidget(this.client, manager.name, manager.uiUrl, manager.apiUrl);
-    }
-
-=======
->>>>>>> 44f51fd1
     /**
      * Attempts to discover an integration manager using only its name. This will not validate that
      * the integration manager is functional - that is the caller's responsibility.
